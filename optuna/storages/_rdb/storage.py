--- conflicted
+++ resolved
@@ -185,16 +185,10 @@
                 if study_name is None:
                     study_name = self._create_unique_study_name(session)
 
-<<<<<<< HEAD
-        direction = models.StudyDirectionModel(direction=StudyDirection.NOT_SET)
-        study = models.StudyModel(study_name=study_name, directions=[direction])
-        session.add(study)
-        if not self._commit_with_integrity_check(session):
-=======
-                study = models.StudyModel(study_name=study_name, direction=StudyDirection.NOT_SET)
+                direction = models.StudyDirectionModel(direction=StudyDirection.NOT_SET)
+                study = models.StudyModel(study_name=study_name, directions=[direction])
                 session.add(study)
         except IntegrityError:
->>>>>>> bc875a2b
             raise optuna.exceptions.DuplicatedStudyError(
                 "Another study with name '{}' already exists. "
                 "Please specify a different name, or reuse the existing one "
@@ -227,39 +221,24 @@
     # TODO(sano): Prevent simultaneously setting different direction in distributed environments.
     def set_study_direction(self, study_id: int, direction: StudyDirection) -> None:
 
-<<<<<<< HEAD
-        session = self.scoped_session()
-
-        study = models.StudyModel.find_or_raise_by_id(study_id, session)
-        current_direction = tuple(
-            [d.direction for d in models.StudyDirectionModel.where_study(study, session)]
-        )[0]
-        if current_direction != StudyDirection.NOT_SET and current_direction != direction:
-            raise ValueError(
-                "Cannot overwrite study direction from {} to {}.".format(
-                    current_direction, direction
-                )
-            )
-
-        direction_model = (
-            session.query(models.StudyDirectionModel)
-            .filter(models.StudyDirectionModel.study_id == study_id)
-            .first()
-        )
-        direction_model.direction = direction
-=======
         with _create_scoped_session(self.scoped_session) as session:
             study = models.StudyModel.find_or_raise_by_id(study_id, session)
-
-            if study.direction != StudyDirection.NOT_SET and study.direction != direction:
+            current_direction = tuple(
+                [d.direction for d in models.StudyDirectionModel.where_study(study, session)]
+            )[0]
+            if current_direction != StudyDirection.NOT_SET and current_direction != direction:
                 raise ValueError(
                     "Cannot overwrite study direction from {} to {}.".format(
-                        study.direction, direction
+                        current_direction, direction
                     )
                 )
->>>>>>> bc875a2b
-
-            study.direction = direction
+
+            direction_model = (
+                session.query(models.StudyDirectionModel)
+                .filter(models.StudyDirectionModel.study_id == study_id)
+                .first()
+            )
+            direction_model.direction = direction
 
     def set_study_user_attr(self, study_id: int, key: str, value: Any) -> None:
 
@@ -310,19 +289,11 @@
 
     def get_study_direction(self, study_id: int) -> StudyDirection:
 
-<<<<<<< HEAD
-        session = self.scoped_session()
-
-        study = models.StudyModel.find_or_raise_by_id(study_id, session)
-        # Terminate transaction explicitly to avoid connection timeout during transaction.
-        direction = tuple(
-            [d.direction for d in models.StudyDirectionModel.where_study(study, session)]
-        )[0]
-        self._commit(session)
-=======
         with _create_scoped_session(self.scoped_session) as session:
             study = models.StudyModel.find_or_raise_by_id(study_id, session)
->>>>>>> bc875a2b
+            direction = tuple(
+                [d.direction for d in models.StudyDirectionModel.where_study(study, session)]
+            )[0]
 
         return direction
 
@@ -381,97 +352,9 @@
                 .with_labels()
                 .subquery()
             )
-<<<<<<< HEAD
-            .group_by(models.TrialModel.study_id)
-            .with_labels()
-            .subquery()
-        )
-        study_summary_stmt = session.query(
-            models.StudyModel.study_id,
-            models.StudyModel.study_name,
-            summarized_trial.c.datetime_start,
-            functions.coalesce(summarized_trial.c.n_trial, 0).label("n_trial"),
-        ).select_from(orm.outerjoin(models.StudyModel, summarized_trial))
-
-        study_summary = study_summary_stmt.all()
-        study_summaries = []
-        for study in study_summary:
-            directions = [
-                d.direction for d in models.StudyDirectionModel.where_study(study, session)
-            ]
-            best_trial: Optional[models.TrialModel] = None
-            try:
-                if directions[0] == StudyDirection.MAXIMIZE:
-                    best_trial = models.TrialModel.find_max_value_trial(study.study_id, session)
-                else:
-                    best_trial = models.TrialModel.find_min_value_trial(study.study_id, session)
-            except ValueError:
-                best_trial_frozen: Optional[FrozenTrial] = None
-            if best_trial:
-                value = (
-                    session.query(models.TrialValueModel)
-                    .filter(models.TrialValueModel.trial_id == best_trial.trial_id)
-                    .filter(models.TrialValueModel.objective == 0)
-                    .one_or_none()
-                )
-                params = (
-                    session.query(
-                        models.TrialParamModel.param_name,
-                        models.TrialParamModel.param_value,
-                        models.TrialParamModel.distribution_json,
-                    )
-                    .filter(models.TrialParamModel.trial_id == best_trial.trial_id)
-                    .all()
-                )
-                param_dict = {}
-                param_distributions = {}
-                for param in params:
-                    distribution = distributions.json_to_distribution(param.distribution_json)
-                    param_dict[param.param_name] = distribution.to_external_repr(param.param_value)
-                    param_distributions[param.param_name] = distribution
-                user_attrs = session.query(models.TrialUserAttributeModel).filter(
-                    models.TrialUserAttributeModel.trial_id == best_trial.trial_id
-                )
-                system_attrs = session.query(models.TrialSystemAttributeModel).filter(
-                    models.TrialSystemAttributeModel.trial_id == best_trial.trial_id
-                )
-                intermediate = session.query(models.TrialIntermediateValueModel).filter(
-                    models.TrialIntermediateValueModel.trial_id == best_trial.trial_id
-                )
-                best_trial_frozen = FrozenTrial(
-                    best_trial.number,
-                    TrialState.COMPLETE,
-                    value.value,
-                    best_trial.datetime_start,
-                    best_trial.datetime_complete,
-                    param_dict,
-                    param_distributions,
-                    {i.key: json.loads(i.value_json) for i in user_attrs},
-                    {i.key: json.loads(i.value_json) for i in system_attrs},
-                    {value.step: value.value for value in intermediate},
-                    best_trial.trial_id,
-                )
-            user_attrs = session.query(models.StudyUserAttributeModel).filter(
-                models.StudyUserAttributeModel.study_id == study.study_id
-            )
-            system_attrs = session.query(models.StudySystemAttributeModel).filter(
-                models.StudySystemAttributeModel.study_id == study.study_id
-            )
-            study_summaries.append(
-                StudySummary(
-                    study_name=study.study_name,
-                    direction=directions[0],
-                    best_trial=best_trial_frozen,
-                    user_attrs={i.key: json.loads(i.value_json) for i in user_attrs},
-                    system_attrs={i.key: json.loads(i.value_json) for i in system_attrs},
-                    n_trials=study.n_trial,
-                    datetime_start=study.datetime_start,
-                    study_id=study.study_id,
-=======
             study_summary_stmt = session.query(
                 models.StudyModel.study_id,
                 models.StudyModel.study_name,
-                models.StudyModel.direction,
                 summarized_trial.c.datetime_start,
                 functions.coalesce(summarized_trial.c.n_trial, 0).label("n_trial"),
             ).select_from(orm.outerjoin(models.StudyModel, summarized_trial))
@@ -479,9 +362,12 @@
             study_summary = study_summary_stmt.all()
             study_summaries = []
             for study in study_summary:
+                directions = [
+                    d.direction for d in models.StudyDirectionModel.where_study(study, session)
+                ]
                 best_trial: Optional[models.TrialModel] = None
                 try:
-                    if study.direction == StudyDirection.MAXIMIZE:
+                    if directions[0] == StudyDirection.MAXIMIZE:
                         best_trial = models.TrialModel.find_max_value_trial(
                             study.study_id, session
                         )
@@ -492,6 +378,12 @@
                 except ValueError:
                     best_trial_frozen: Optional[FrozenTrial] = None
                 if best_trial:
+                    value = (
+                        session.query(models.TrialValueModel)
+                        .filter(models.TrialValueModel.trial_id == best_trial.trial_id)
+                        .filter(models.TrialValueModel.objective == 0)
+                        .one_or_none()
+                    )
                     params = (
                         session.query(
                             models.TrialParamModel.param_name,
@@ -515,13 +407,13 @@
                     system_attrs = session.query(models.TrialSystemAttributeModel).filter(
                         models.TrialSystemAttributeModel.trial_id == best_trial.trial_id
                     )
-                    intermediate = session.query(models.TrialValueModel).filter(
-                        models.TrialValueModel.trial_id == best_trial.trial_id
+                    intermediate = session.query(models.TrialIntermediateValueModel).filter(
+                        models.TrialIntermediateValueModel.trial_id == best_trial.trial_id
                     )
                     best_trial_frozen = FrozenTrial(
                         best_trial.number,
                         TrialState.COMPLETE,
-                        best_trial.value,
+                        value.value,
                         best_trial.datetime_start,
                         best_trial.datetime_complete,
                         param_dict,
@@ -540,7 +432,7 @@
                 study_summaries.append(
                     StudySummary(
                         study_name=study.study_name,
-                        direction=study.direction,
+                        direction=directions[0],
                         best_trial=best_trial_frozen,
                         user_attrs={i.key: json.loads(i.value_json) for i in user_attrs},
                         system_attrs={i.key: json.loads(i.value_json) for i in system_attrs},
@@ -548,7 +440,6 @@
                         datetime_start=study.datetime_start,
                         study_id=study.study_id,
                     )
->>>>>>> bc875a2b
                 )
 
         return study_summaries
@@ -715,115 +606,17 @@
 
         """
 
-<<<<<<< HEAD
-        session = self.scoped_session()
-
-        trial_model = (
-            session.query(models.TrialModel)
-            .filter(models.TrialModel.trial_id == trial_id)
-            .one_or_none()
-        )
-        if trial_model is None:
-            session.rollback()
-            raise KeyError(models.NOT_FOUND_MSG)
-        if trial_model.state.is_finished():
-            session.rollback()
-            raise RuntimeError("Cannot change attributes of finished trial.")
-        if (
-            state
-            and trial_model.state != state
-            and state == TrialState.RUNNING
-            and trial_model.state != TrialState.WAITING
-        ):
-            session.rollback()
-            return False
-
-        if state:
-            trial_model.state = state
-
-        if datetime_complete:
-            trial_model.datetime_complete = datetime_complete
-
-        if value is not None:
-            value_models = (
-                session.query(models.TrialValueModel)
-                .filter(models.TrialValueModel.trial_id == trial_id)
-                .all()
-            )
-            value_dict = {value_model.objective: value_model for value_model in value_models}
-            for objective, v in enumerate([value]):
-                if objective in value_dict:
-                    value_dict[objective].value = v
-                    session.add(value_dict[objective])
-                else:
-                    trial_model.values.extend(
-                        [models.TrialValueModel(objective=objective, value=v)]
-                    )
-
-        if user_attrs:
-            trial_user_attrs = (
-                session.query(models.TrialUserAttributeModel)
-                .filter(models.TrialUserAttributeModel.trial_id == trial_id)
-                .all()
-            )
-            trial_user_attrs_dict = {attr.key: attr for attr in trial_user_attrs}
-            for k, v in user_attrs.items():
-                if k in trial_user_attrs_dict:
-                    trial_user_attrs_dict[k].value_json = json.dumps(v)
-                    session.add(trial_user_attrs_dict[k])
-            trial_model.user_attributes.extend(
-                models.TrialUserAttributeModel(key=k, value_json=json.dumps(v))
-                for k, v in user_attrs.items()
-                if k not in trial_user_attrs_dict
-            )
-        if system_attrs:
-            trial_system_attrs = (
-                session.query(models.TrialSystemAttributeModel)
-                .filter(models.TrialSystemAttributeModel.trial_id == trial_id)
-                .all()
-            )
-            trial_system_attrs_dict = {attr.key: attr for attr in trial_system_attrs}
-            for k, v in system_attrs.items():
-                if k in trial_system_attrs_dict:
-                    trial_system_attrs_dict[k].value_json = json.dumps(v)
-                    session.add(trial_system_attrs_dict[k])
-            trial_model.system_attributes.extend(
-                models.TrialSystemAttributeModel(key=k, value_json=json.dumps(v))
-                for k, v in system_attrs.items()
-                if k not in trial_system_attrs_dict
-            )
-        if intermediate_values:
-            value_models = (
-                session.query(models.TrialIntermediateValueModel)
-                .filter(models.TrialIntermediateValueModel.trial_id == trial_id)
-                .all()
-            )
-            value_dict = {value_model.step: value_model for value_model in value_models}
-            for s, v in intermediate_values.items():
-                if s in value_dict:
-                    value_dict[s].value = v
-                    session.add(value_dict[s])
-            trial_model.intermediate_values.extend(
-                models.TrialIntermediateValueModel(step=s, value=v)
-                for s, v in intermediate_values.items()
-                if s not in value_dict
-            )
-        if params and distributions_:
-            trial_param = (
-                session.query(models.TrialParamModel)
-                .filter(models.TrialParamModel.trial_id == trial_id)
-                .all()
-=======
         with _create_scoped_session(self.scoped_session) as session:
             trial_model = (
                 session.query(models.TrialModel)
                 .filter(models.TrialModel.trial_id == trial_id)
                 .one_or_none()
->>>>>>> bc875a2b
             )
             if trial_model is None:
+                session.rollback()
                 raise KeyError(models.NOT_FOUND_MSG)
             if trial_model.state.is_finished():
+                session.rollback()
                 raise RuntimeError("Cannot change attributes of finished trial.")
             if (
                 state
@@ -831,6 +624,7 @@
                 and state == TrialState.RUNNING
                 and trial_model.state != TrialState.WAITING
             ):
+                session.rollback()
                 return False
 
             if state:
@@ -840,7 +634,20 @@
                 trial_model.datetime_complete = datetime_complete
 
             if value is not None:
-                trial_model.value = value
+                value_models = (
+                    session.query(models.TrialValueModel)
+                    .filter(models.TrialValueModel.trial_id == trial_id)
+                    .all()
+                )
+                value_dict = {value_model.objective: value_model for value_model in value_models}
+                for objective, v in enumerate([value]):
+                    if objective in value_dict:
+                        value_dict[objective].value = v
+                        session.add(value_dict[objective])
+                    else:
+                        trial_model.values.extend(
+                            [models.TrialValueModel(objective=objective, value=v)]
+                        )
 
             if user_attrs:
                 trial_user_attrs = (
@@ -858,6 +665,7 @@
                     for k, v in user_attrs.items()
                     if k not in trial_user_attrs_dict
                 )
+
             if system_attrs:
                 trial_system_attrs = (
                     session.query(models.TrialSystemAttributeModel)
@@ -874,10 +682,11 @@
                     for k, v in system_attrs.items()
                     if k not in trial_system_attrs_dict
                 )
+
             if intermediate_values:
                 value_models = (
-                    session.query(models.TrialValueModel)
-                    .filter(models.TrialValueModel.trial_id == trial_id)
+                    session.query(models.TrialIntermediateValueModel)
+                    .filter(models.TrialIntermediateValueModel.trial_id == trial_id)
                     .all()
                 )
                 value_dict = {value_model.step: value_model for value_model in value_models}
@@ -885,11 +694,12 @@
                     if s in value_dict:
                         value_dict[s].value = v
                         session.add(value_dict[s])
-                trial_model.values.extend(
-                    models.TrialValueModel(step=s, value=v)
+                trial_model.intermediate_values.extend(
+                    models.TrialIntermediateValueModel(step=s, value=v)
                     for s, v in intermediate_values.items()
                     if s not in value_dict
                 )
+
             if params and distributions_:
                 trial_param = (
                     session.query(models.TrialParamModel)
@@ -917,6 +727,7 @@
                     for param_name, param_value in params.items()
                     if param_name not in trial_param_dict
                 )
+
             session.add(trial_model)
 
         return True
@@ -1042,11 +853,7 @@
         with _create_scoped_session(self.scoped_session) as session:
             trial = models.TrialModel.find_or_raise_by_id(trial_id, session)
             self.check_trial_is_updatable(trial_id, trial.state)
-
-<<<<<<< HEAD
-        self._set_trial_value_without_commit(session, trial_id, 0, value)
-
-        self._commit_with_integrity_check(session)
+            self._set_trial_value_without_commit(session, trial_id, 0, value)
 
     def _set_trial_value_without_commit(
         self, session: orm.Session, trial_id: int, objective: int, value: float
@@ -1063,9 +870,6 @@
             session.add(trial_value)
         else:
             trial_value.value = value
-=======
-            trial.value = value
->>>>>>> bc875a2b
 
     def set_trial_intermediate_value(
         self, trial_id: int, step: int, intermediate_value: float
@@ -1185,59 +989,11 @@
             if states is not None:
                 query = query.filter(models.TrialModel.state.in_(states))
 
-<<<<<<< HEAD
-        trial_ids = (
-            session.query(models.TrialModel.trial_id)
-            .filter(models.TrialModel.study_id == study_id)
-            .all()
-        )
-        trial_ids = set(
-            trial_id_tuple[0]
-            for trial_id_tuple in trial_ids
-            if trial_id_tuple[0] not in excluded_trial_ids
-        )
-        try:
-            trial_models = (
-                session.query(models.TrialModel)
-                .options(orm.selectinload(models.TrialModel.params))
-                .options(orm.selectinload(models.TrialModel.values))
-                .options(orm.selectinload(models.TrialModel.user_attributes))
-                .options(orm.selectinload(models.TrialModel.system_attributes))
-                .options(orm.selectinload(models.TrialModel.intermediate_values))
-                .filter(
-                    models.TrialModel.trial_id.in_(trial_ids),
-                    models.TrialModel.study_id == study_id,
-                )
-                .all()
-            )
-        except OperationalError as e:
-            # Likely exceeding the number of maximum allowed variables using IN. This number differ
-            # between database dialects. For SQLite for instance, see
-            # https://www.sqlite.org/limits.html and the section describing
-            # SQLITE_MAX_VARIABLE_NUMBER.
-
-            _logger.warning(
-                "Caught an error from sqlalchemy: {}. Falling back to a slower alternative. "
-                "".format(str(e))
-            )
-
-            trial_models = (
-                session.query(models.TrialModel)
-                .options(orm.selectinload(models.TrialModel.params))
-                .options(orm.selectinload(models.TrialModel.values))
-                .options(orm.selectinload(models.TrialModel.user_attributes))
-                .options(orm.selectinload(models.TrialModel.system_attributes))
-                .options(orm.selectinload(models.TrialModel.intermediate_values))
-                .filter(models.TrialModel.study_id == study_id)
-                .all()
-=======
             trial_ids = query.all()
-
             trial_ids = set(
                 trial_id_tuple[0]
                 for trial_id_tuple in trial_ids
                 if trial_id_tuple[0] not in excluded_trial_ids
->>>>>>> bc875a2b
             )
             try:
                 trial_models = (
@@ -1246,6 +1002,7 @@
                     .options(orm.selectinload(models.TrialModel.values))
                     .options(orm.selectinload(models.TrialModel.user_attributes))
                     .options(orm.selectinload(models.TrialModel.system_attributes))
+                    .options(orm.selectinload(models.TrialModel.intermediate_values))
                     .filter(
                         models.TrialModel.trial_id.in_(trial_ids),
                         models.TrialModel.study_id == study_id,
@@ -1269,6 +1026,7 @@
                     .options(orm.selectinload(models.TrialModel.values))
                     .options(orm.selectinload(models.TrialModel.user_attributes))
                     .options(orm.selectinload(models.TrialModel.system_attributes))
+                    .options(orm.selectinload(models.TrialModel.intermediate_values))
                     .filter(models.TrialModel.study_id == study_id)
                     .all()
                 )
