--- conflicted
+++ resolved
@@ -147,24 +147,8 @@
 
         with self._lock:
             trial_id = len(self.trials)
-<<<<<<< HEAD
             trial.system_attrs['_number'] = trial_id
             self.trials.append(trial._replace(number=trial_id, trial_id=trial_id))
-=======
-            self.trials.append(
-                structs.FrozenTrial(
-                    number=trial_id,
-                    state=structs.TrialState.RUNNING,
-                    params={},
-                    distributions={},
-                    user_attrs={},
-                    system_attrs={'_number': trial_id},
-                    value=None,
-                    intermediate_values={},
-                    datetime_start=datetime.now(),
-                    datetime_complete=None,
-                    trial_id=trial_id))
->>>>>>> d3bc99f3
         return trial_id
 
     @staticmethod
@@ -181,7 +165,6 @@
             system_attrs={},
             value=None,
             intermediate_values={},
-            params_in_internal_repr={},
             datetime_start=datetime.now(),
             datetime_complete=None)
 
