from __future__ import annotations

from typing import Any
from typing import TYPE_CHECKING

import numpy as np

import optuna
from optuna._experimental import experimental_class
from optuna._experimental import warn_experimental_argument
from optuna.samplers._base import _CONSTRAINTS_KEY
from optuna.samplers._base import _INDEPENDENT_SAMPLING_WARNING_TEMPLATE
from optuna.samplers._base import _process_constraints_after_trial
from optuna.samplers._base import BaseSampler
from optuna.samplers._lazy_random_state import LazyRandomState
from optuna.study import StudyDirection
from optuna.study._multi_objective import _is_pareto_front
from optuna.trial import FrozenTrial
from optuna.trial import TrialState


if TYPE_CHECKING:
    from collections.abc import Callable
    from collections.abc import Sequence

    import torch

    import optuna._gp.acqf as acqf_module
    import optuna._gp.gp as gp
    import optuna._gp.optim_mixed as optim_mixed
    import optuna._gp.prior as prior
    import optuna._gp.search_space as gp_search_space
    from optuna.distributions import BaseDistribution
    from optuna.study import Study
else:
    from optuna._imports import _LazyImport

    torch = _LazyImport("torch")
    gp_search_space = _LazyImport("optuna._gp.search_space")
    gp = _LazyImport("optuna._gp.gp")
    optim_mixed = _LazyImport("optuna._gp.optim_mixed")
    acqf_module = _LazyImport("optuna._gp.acqf")
    prior = _LazyImport("optuna._gp.prior")

import logging


_logger = logging.getLogger(__name__)

EPS = 1e-10


def _standardize_values(values: np.ndarray) -> tuple[np.ndarray, np.ndarray, np.ndarray]:
    clipped_values = gp.warn_and_convert_inf(values)
    means = np.mean(clipped_values, axis=0)
    stds = np.std(clipped_values, axis=0)
    standardized_values = (clipped_values - means) / np.maximum(EPS, stds)
    return standardized_values, means, stds


@experimental_class("3.6.0")
class GPSampler(BaseSampler):
    """Sampler using Gaussian process-based Bayesian optimization.

    This sampler fits a Gaussian process (GP) to the objective function and optimizes
    the acquisition function to suggest the next parameters.

    The current implementation uses Matern kernel with nu=2.5 (twice differentiable) with automatic
    relevance determination (ARD) for the length scale of each parameter.
    The hyperparameters of the kernel are obtained by maximizing the marginal log-likelihood of the
    hyperparameters given the past trials.
    To prevent overfitting, Gamma prior is introduced for kernel scale and noise variance and
    a hand-crafted prior is introduced for inverse squared lengthscales.

    As an acquisition function, we use:

    - log expected improvement (logEI) for single-objective optimization,
    - log expected hypervolume improvement (logEHVI) for Multi-objective optimization, and
    - the summation of logEI and the logarithm of the feasible probability with the independent
      assumption of each constraint for (black-box inequality) constrained optimization.

    For further information about these acquisition functions, please refer to the following
    papers:

    - `Unexpected Improvements to Expected Improvement for Bayesian Optimization
      <https://arxiv.org/abs/2310.20708>`__
    - `Differentiable Expected Hypervolume Improvement for Parallel Multi-Objective Bayesian
      Optimization <https://arxiv.org/abs/2006.05078>`__
    - `Bayesian Optimization with Inequality Constraints
      <https://proceedings.mlr.press/v32/gardner14.pdf>`__

    The optimization of the acquisition function is performed via:

    1. Collect the best param from the past trials,
    2. Collect ``n_preliminary_samples`` points using Quasi-Monte Carlo (QMC) sampling,
    3. Choose the best point from the collected points,
    4. Choose ``n_local_search - 2`` points from the collected points using the roulette
       selection,
    5. Perform a local search for each chosen point as an initial point, and
    6. Return the point with the best acquisition function value as the next parameter.

    Note that the procedures for non single-objective optimization setups are slightly different
    from the single-objective version described above, but we omit the descriptions for the others
    for brevity.

    The local search iteratively optimizes the acquisition function by repeating:

    1. Gradient ascent using l-BFGS-B for continuous parameters, and
    2. Line search or exhaustive search for each discrete parameter independently.

    The local search is terminated if the routine stops updating the best parameter set or the
    maximum number of iterations is reached.

    We use line search instead of rounding the results from the continuous optimization since EI
    typically yields a high value between one grid and its adjacent grid.

    .. note::
        This sampler requires ``scipy`` and ``torch``.
        You can install these dependencies with ``pip install scipy torch``.

    Args:
        seed:
            Random seed to initialize internal random number generator.
            Defaults to :obj:`None` (a seed is picked randomly).
        independent_sampler:
            Sampler used for initial sampling (for the first ``n_startup_trials`` trials)
            and for conditional parameters. Defaults to :obj:`None`
            (a random sampler with the same ``seed`` is used).
        n_startup_trials:
            Number of initial trials. Defaults to 10.
        deterministic_objective:
            Whether the objective function is deterministic or not.
            If :obj:`True`, the sampler will fix the noise variance of the surrogate model to
            the minimum value (slightly above 0 to ensure numerical stability).
            Defaults to :obj:`False`. Currently, all the objectives will be assume to be
            deterministic if :obj:`True`.
        constraints_func:
            An optional function that computes the objective constraints. It must take a
            :class:`~optuna.trial.FrozenTrial` and return the constraints. The return value must
            be a sequence of :obj:`float` s. A value strictly larger than 0 means that a
            constraints is violated. A value equal to or smaller than 0 is considered feasible.
            If ``constraints_func`` returns more than one value for a trial, that trial is
            considered feasible if and only if all values are equal to 0 or smaller.

            The ``constraints_func`` will be evaluated after each successful trial.
            The function won't be called when trials fail or are pruned, but this behavior is
            subject to change in future releases.
            Currently, the ``constraints_func`` option is not supported for multi-objective
            optimization.
        warn_independent_sampling:
            If this is :obj:`True`, a warning message is emitted when
            the value of a parameter is sampled by using an independent sampler,
            meaning that no GP model is used in the sampling.
            Note that the parameters of the first trial in a study are always sampled
            via an independent sampler, so no warning messages are emitted in this case.
    """

    def __init__(
        self,
        *,
        seed: int | None = None,
        independent_sampler: BaseSampler | None = None,
        n_startup_trials: int = 10,
        deterministic_objective: bool = False,
        constraints_func: Callable[[FrozenTrial], Sequence[float]] | None = None,
        warn_independent_sampling: bool = True,
    ) -> None:
        self._rng = LazyRandomState(seed)
        self._independent_sampler = independent_sampler or optuna.samplers.RandomSampler(seed=seed)
        self._intersection_search_space = optuna.search_space.IntersectionSearchSpace()
        self._n_startup_trials = n_startup_trials
        self._log_prior: Callable[[gp.GPRegressor], torch.Tensor] = prior.default_log_prior
        self._minimum_noise: float = prior.DEFAULT_MINIMUM_NOISE_VAR
        # We cache the kernel parameters for initial values of fitting the next time.
        # TODO(nabenabe): Make the cache lists system_attrs to make GPSampler stateless.
        self._gprs_cache_list: list[gp.GPRegressor] | None = None
        self._constraints_gprs_cache_list: list[gp.GPRegressor] | None = None
        self._deterministic = deterministic_objective
        self._constraints_func = constraints_func
        self._warn_independent_sampling = warn_independent_sampling

        if constraints_func is not None:
            warn_experimental_argument("constraints_func")

        # Control parameters of the acquisition function optimization.
        self._n_preliminary_samples: int = 2048
        # NOTE(nabenabe): ehvi in BoTorchSampler uses 20.
        self._n_local_search = 10
        self._tol = 1e-4

    def _log_independent_sampling(self, trial: FrozenTrial, param_name: str) -> None:
        msg = _INDEPENDENT_SAMPLING_WARNING_TEMPLATE.format(
            param_name=param_name,
            trial_number=trial.number,
            independent_sampler_name=self._independent_sampler.__class__.__name__,
            sampler_name=self.__class__.__name__,
            fallback_reason="dynamic search space is not supported by GPSampler",
        )
        _logger.warning(msg)

    def reseed_rng(self) -> None:
        self._rng.rng.seed()
        self._independent_sampler.reseed_rng()

    def infer_relative_search_space(
        self, study: Study, trial: FrozenTrial
    ) -> dict[str, BaseDistribution]:
        search_space = {}
        for name, distribution in self._intersection_search_space.calculate(study).items():
            if distribution.single():
                continue
            search_space[name] = distribution

        return search_space

    def _optimize_acqf(
        self, acqf: acqf_module.BaseAcquisitionFunc, best_params: np.ndarray | None
    ) -> np.ndarray:
        # Advanced users can override this method to change the optimization algorithm.
        # However, we do not make any effort to keep backward compatibility between versions.
        # Particularly, we may remove this function in future refactoring.
        assert best_params is None or len(best_params.shape) == 2
        normalized_params, _acqf_val = optim_mixed.optimize_acqf_mixed(
            acqf,
            warmstart_normalized_params_array=best_params,
            n_preliminary_samples=self._n_preliminary_samples,
            n_local_search=self._n_local_search,
            tol=self._tol,
            rng=self._rng.rng,
        )
        return normalized_params

    def _get_constraints_acqf_args(
        self,
        constraint_vals: np.ndarray,
        internal_search_space: gp_search_space.SearchSpace,
        normalized_params: np.ndarray,
    ) -> tuple[list[gp.GPRegressor], list[float]]:
<<<<<<< HEAD
        # NOTE(nabenabe): Flip the sign of constraints since they are always to be minimized.
        standardized_constraint_vals, means, stds = _standardize_values(-constraint_vals)
        if self._gprs_cache_list is not None and len(
            self._gprs_cache_list[0].inverse_squared_lengthscales
        ) != len(internal_search_space.scale_types):
=======
        standardized_constraint_vals, means, stds = _standardize_values(constraint_vals)
        if (
            self._gprs_cache_list is not None
            and len(self._gprs_cache_list[0].inverse_squared_lengthscales)
            != internal_search_space.dim
        ):
>>>>>>> d49e8b1f
            # Clear cache if the search space changes.
            self._constraints_gprs_cache_list = None

        is_categorical = internal_search_space.is_categorical
        constraints_gprs = []
        constraints_threshold_list = []
        constraints_threshold_list = (-means / np.maximum(EPS, stds)).tolist()
        for i, vals in enumerate(standardized_constraint_vals.T):
            cache = (
                self._constraints_gprs_cache_list[i]
                if self._constraints_gprs_cache_list is not None
                else None
            )
            gpr = gp.fit_kernel_params(
                X=normalized_params,
                Y=vals,
                is_categorical=is_categorical,
                log_prior=self._log_prior,
                minimum_noise=self._minimum_noise,
                gpr_cache=cache,
                deterministic_objective=self._deterministic,
            )
            constraints_gprs.append(gpr)

        self._constraints_gprs_cache_list = constraints_gprs
        return constraints_gprs, constraints_threshold_list

    def sample_relative(
        self, study: Study, trial: FrozenTrial, search_space: dict[str, BaseDistribution]
    ) -> dict[str, Any]:
        if study._is_multi_objective() and self._constraints_func is not None:
            raise ValueError(
                "GPSampler does not support constrained multi-objective optimization."
            )

        if search_space == {}:
            return {}

        states = (TrialState.COMPLETE,)
        trials = study._get_trials(deepcopy=False, states=states, use_cache=True)

        if len(trials) < self._n_startup_trials:
            return {}

        internal_search_space = gp_search_space.SearchSpace(search_space)
        normalized_params = internal_search_space.get_normalized_params(trials)

        _sign = np.array([-1.0 if d == StudyDirection.MINIMIZE else 1.0 for d in study.directions])
        standardized_score_vals, _, _ = _standardize_values(
            _sign * np.array([trial.values for trial in trials])
        )

        if (
            self._gprs_cache_list is not None
            and len(self._gprs_cache_list[0].inverse_squared_lengthscales)
            != internal_search_space.dim
        ):
            # Clear cache if the search space changes.
            self._gprs_cache_list = None

        gprs_list = []
        n_objectives = standardized_score_vals.shape[-1]
        is_categorical = internal_search_space.is_categorical
        for i in range(n_objectives):
            cache = self._gprs_cache_list[i] if self._gprs_cache_list is not None else None
            gprs_list.append(
                gp.fit_kernel_params(
                    X=normalized_params,
                    Y=standardized_score_vals[:, i],
                    is_categorical=is_categorical,
                    log_prior=self._log_prior,
                    minimum_noise=self._minimum_noise,
                    gpr_cache=cache,
                    deterministic_objective=self._deterministic,
                )
            )
        self._gprs_cache_list = gprs_list

        best_params: np.ndarray | None
        acqf: acqf_module.BaseAcquisitionFunc
        if self._constraints_func is None:
            if n_objectives == 1:
                assert len(gprs_list) == 1
                acqf = acqf_module.LogEI(
                    gpr=gprs_list[0],
                    search_space=internal_search_space,
                    threshold=standardized_score_vals[:, 0].max(),
                )
                best_params = normalized_params[np.argmax(standardized_score_vals), np.newaxis]
            else:
                acqf = acqf_module.LogEHVI(
                    gpr_list=gprs_list,
                    search_space=internal_search_space,
                    Y_train=torch.from_numpy(standardized_score_vals),
                    n_qmc_samples=128,  # NOTE(nabenabe): The BoTorch default value.
                    qmc_seed=self._rng.rng.randint(1 << 30),
                )
                pareto_params = normalized_params[
                    _is_pareto_front(-standardized_score_vals, assume_unique_lexsorted=False)
                ]
                n_pareto_sols = len(pareto_params)
                # TODO(nabenabe): Verify the validity of this choice.
                size = min(self._n_local_search // 2, n_pareto_sols)
                chosen_indices = self._rng.rng.choice(n_pareto_sols, size=size, replace=False)
                best_params = pareto_params[chosen_indices]
        else:
            assert n_objectives == len(gprs_list) == 1, "Multi-objective has not been supported."
            constraint_vals, is_feasible = _get_constraint_vals_and_feasibility(study, trials)
            y_with_neginf = np.where(is_feasible, standardized_score_vals[:, 0], -np.inf)
            # TODO(kAIto47802): If all trials are infeasible, the acquisition function for the
            # objective function can be ignored, so skipping the computation of gpr can speed up.
            # TODO(kAIto47802): Consider the case where all trials are feasible. We can ignore
            # constraints in this case.
            constr_gpr_list, constr_threshold_list = self._get_constraints_acqf_args(
                constraint_vals, internal_search_space, normalized_params
            )
            i_opt = np.argmax(y_with_neginf)
            best_feasible_y = y_with_neginf[i_opt]
            acqf = acqf_module.ConstrainedLogEI(
                gpr=gprs_list[0],
                search_space=internal_search_space,
                threshold=best_feasible_y,
                constraints_gpr_list=constr_gpr_list,
                constraints_threshold_list=constr_threshold_list,
            )
            assert normalized_params.shape[:-1] == y_with_neginf.shape
            best_params = (
                None if np.isneginf(best_feasible_y) else normalized_params[i_opt, np.newaxis]
            )

        normalized_param = self._optimize_acqf(acqf, best_params)
        return internal_search_space.get_unnormalized_param(normalized_param)

    def sample_independent(
        self,
        study: Study,
        trial: FrozenTrial,
        param_name: str,
        param_distribution: BaseDistribution,
    ) -> Any:
        if self._warn_independent_sampling:
            states = (TrialState.COMPLETE,)
            complete_trials = study._get_trials(deepcopy=False, states=states, use_cache=True)
            if len(complete_trials) >= self._n_startup_trials:
                self._log_independent_sampling(trial, param_name)
        return self._independent_sampler.sample_independent(
            study, trial, param_name, param_distribution
        )

    def before_trial(self, study: Study, trial: FrozenTrial) -> None:
        self._independent_sampler.before_trial(study, trial)

    def after_trial(
        self,
        study: Study,
        trial: FrozenTrial,
        state: TrialState,
        values: Sequence[float] | None,
    ) -> None:
        if self._constraints_func is not None:
            _process_constraints_after_trial(self._constraints_func, study, trial, state)
        self._independent_sampler.after_trial(study, trial, state, values)


def _get_constraint_vals_and_feasibility(
    study: Study, trials: list[FrozenTrial]
) -> tuple[np.ndarray, np.ndarray]:
    _constraint_vals = [
        study._storage.get_trial_system_attrs(trial._trial_id).get(_CONSTRAINTS_KEY, ())
        for trial in trials
    ]
    if any(len(_constraint_vals[0]) != len(c) for c in _constraint_vals):
        raise ValueError("The number of constraints must be the same for all trials.")

    constraint_vals = np.array(_constraint_vals)
    assert len(constraint_vals.shape) == 2, "constraint_vals must be a 2d array."
    is_feasible = np.all(constraint_vals <= 0, axis=1)
    assert not isinstance(is_feasible, np.bool_), "MyPy Redefinition for NumPy v2.2.0."
    return constraint_vals, is_feasible<|MERGE_RESOLUTION|>--- conflicted
+++ resolved
@@ -236,20 +236,13 @@
         internal_search_space: gp_search_space.SearchSpace,
         normalized_params: np.ndarray,
     ) -> tuple[list[gp.GPRegressor], list[float]]:
-<<<<<<< HEAD
         # NOTE(nabenabe): Flip the sign of constraints since they are always to be minimized.
         standardized_constraint_vals, means, stds = _standardize_values(-constraint_vals)
-        if self._gprs_cache_list is not None and len(
-            self._gprs_cache_list[0].inverse_squared_lengthscales
-        ) != len(internal_search_space.scale_types):
-=======
-        standardized_constraint_vals, means, stds = _standardize_values(constraint_vals)
         if (
             self._gprs_cache_list is not None
             and len(self._gprs_cache_list[0].inverse_squared_lengthscales)
             != internal_search_space.dim
         ):
->>>>>>> d49e8b1f
             # Clear cache if the search space changes.
             self._constraints_gprs_cache_list = None
 
