import copy
import math
import pickle
from typing import Any
from typing import Callable
from typing import cast
from typing import Dict
from typing import List
from typing import NamedTuple
from typing import Optional
from typing import Sequence
from typing import Tuple
from typing import TYPE_CHECKING
from typing import Union
import warnings

import numpy as np

import optuna
from optuna import logging
from optuna._imports import _LazyImport
from optuna._transform import _SearchSpaceTransform
from optuna.distributions import BaseDistribution
from optuna.distributions import FloatDistribution
from optuna.distributions import IntDistribution
from optuna.exceptions import ExperimentalWarning
from optuna.samplers import BaseSampler
from optuna.study._study_direction import StudyDirection
from optuna.trial import FrozenTrial
from optuna.trial import TrialState


if TYPE_CHECKING:
    import cmaes

    CmaClass = Union[cmaes.CMA, cmaes.SepCMA, cmaes.CMAwM]
else:
    cmaes = _LazyImport("cmaes")

_logger = logging.get_logger(__name__)

_EPS = 1e-10
# The value of system_attrs must be less than 2046 characters on RDBStorage.
_SYSTEM_ATTR_MAX_LENGTH = 2045


class _CmaEsAttrKeys(NamedTuple):
    optimizer: str
    popsize: str
    n_restarts: str
    n_restarts_with_large: str
    poptype: str
    small_n_eval: str
    large_n_eval: str
    generation: Callable[[int], str]


class CmaEsSampler(BaseSampler):
    """A sampler using `cmaes <https://github.com/CyberAgentAILab/cmaes>`_ as the backend.

    Example:

        Optimize a simple quadratic function by using :class:`~optuna.samplers.CmaEsSampler`.

        .. testcode::

            import optuna


            def objective(trial):
                x = trial.suggest_float("x", -1, 1)
                y = trial.suggest_int("y", -1, 1)
                return x**2 + y


            sampler = optuna.samplers.CmaEsSampler()
            study = optuna.create_study(sampler=sampler)
            study.optimize(objective, n_trials=20)

    Please note that this sampler does not support CategoricalDistribution.
    However, :class:`~optuna.distributions.FloatDistribution` with ``step``,
    (:func:`~optuna.trial.Trial.suggest_float`) and
    :class:`~optuna.distributions.IntDistribution` (:func:`~optuna.trial.Trial.suggest_int`)
    are supported.

    If your search space contains categorical parameters, I recommend you
    to use :class:`~optuna.samplers.TPESampler` instead.
    Furthermore, there is room for performance improvements in parallel
    optimization settings. This sampler cannot use some trials for updating
    the parameters of multivariate normal distribution.

    For further information about CMA-ES algorithm, please refer to the following papers:

    - `N. Hansen, The CMA Evolution Strategy: A Tutorial. arXiv:1604.00772, 2016.
      <https://arxiv.org/abs/1604.00772>`_
    - `A. Auger and N. Hansen. A restart CMA evolution strategy with increasing population
      size. In Proceedings of the IEEE Congress on Evolutionary Computation (CEC 2005),
      pages 1769–1776. IEEE Press, 2005.
      <http://www.cmap.polytechnique.fr/~nikolaus.hansen/cec2005ipopcmaes.pdf>`_
    - `N. Hansen. Benchmarking a BI-Population CMA-ES on the BBOB-2009 Function Testbed.
      GECCO Workshop, 2009.
      <https://hal.inria.fr/inria-00382093/document>`_
    - `Raymond Ros, Nikolaus Hansen. A Simple Modification in CMA-ES Achieving Linear Time and
      Space Complexity. 10th International Conference on Parallel Problem Solving From Nature,
      Sep 2008, Dortmund, Germany. inria-00287367.
      <https://hal.inria.fr/inria-00287367/document>`_
    - `Masahiro Nomura, Shuhei Watanabe, Youhei Akimoto, Yoshihiko Ozaki, Masaki Onishi.
      Warm Starting CMA-ES for Hyperparameter Optimization, AAAI. 2021.
      <https://arxiv.org/abs/2012.06932>`_
    - `R. Hamano, S. Saito, M. Nomura, S. Shirakawa. CMA-ES with Margin: Lower-Bounding Marginal
      Probability for Mixed-Integer Black-Box Optimization, GECCO. 2022.
      <https://arxiv.org/abs/2205.13482>`_

    .. seealso::
        You can also use :class:`optuna.integration.PyCmaSampler` which is a sampler using cma
        library as the backend.

    Args:

        x0:
            A dictionary of an initial parameter values for CMA-ES. By default, the mean of ``low``
            and ``high`` for each distribution is used. Note that ``x0`` is sampled uniformly
            within the search space domain for each restart if you specify ``restart_strategy``
            argument.

        sigma0:
            Initial standard deviation of CMA-ES. By default, ``sigma0`` is set to
            ``min_range / 6``, where ``min_range`` denotes the minimum range of the distributions
            in the search space.

        seed:
            A random seed for CMA-ES.

        n_startup_trials:
            The independent sampling is used instead of the CMA-ES algorithm until the given number
            of trials finish in the same study.

        independent_sampler:
            A :class:`~optuna.samplers.BaseSampler` instance that is used for independent
            sampling. The parameters not contained in the relative search space are sampled
            by this sampler.
            The search space for :class:`~optuna.samplers.CmaEsSampler` is determined by
            :func:`~optuna.samplers.intersection_search_space()`.

            If :obj:`None` is specified, :class:`~optuna.samplers.RandomSampler` is used
            as the default.

            .. seealso::
                :class:`optuna.samplers` module provides built-in independent samplers
                such as :class:`~optuna.samplers.RandomSampler` and
                :class:`~optuna.samplers.TPESampler`.

        warn_independent_sampling:
            If this is :obj:`True`, a warning message is emitted when
            the value of a parameter is sampled by using an independent sampler.

            Note that the parameters of the first trial in a study are always sampled
            via an independent sampler, so no warning messages are emitted in this case.

        restart_strategy:
            Strategy for restarting CMA-ES optimization when converges to a local minimum.
            If given :obj:`None`, CMA-ES will not restart (default).
            If given 'ipop', CMA-ES will restart with increasing population size.
            if given 'bipop', CMA-ES will restart with occasionally increasing
            population size or small population size.
            Please see also ``inc_popsize`` parameter.

            .. note::
                Added in v2.1.0 as an experimental feature. The interface may change in newer
                versions without prior notice. See
                https://github.com/optuna/optuna/releases/tag/v2.1.0.

        popsize:
            A population size of CMA-ES. When set ``restart_strategy = 'ipop'``
            or ``restart_strategy = 'bipop'``,
            this is used as the initial population size.

        inc_popsize:
            Multiplier for increasing population size before each restart.
            This argument will be used when setting ``restart_strategy = 'ipop'``
            or ``restart_strategy = 'bipop'``.

        consider_pruned_trials:
            If this is :obj:`True`, the PRUNED trials are considered for sampling.

            .. note::
                Added in v2.0.0 as an experimental feature. The interface may change in newer
                versions without prior notice. See
                https://github.com/optuna/optuna/releases/tag/v2.0.0.

            .. note::
                It is suggested to set this flag :obj:`False` when the
                :class:`~optuna.pruners.MedianPruner` is used. On the other hand, it is suggested
                to set this flag :obj:`True` when the :class:`~optuna.pruners.HyperbandPruner` is
                used. Please see `the benchmark result
                <https://github.com/optuna/optuna/pull/1229>`_ for the details.

        use_separable_cma:
            If this is :obj:`True`, the covariance matrix is constrained to be diagonal.
            Due to reduce the model complexity, the learning rate for the covariance matrix
            is increased. Consequently, this algorithm outperforms CMA-ES on separable functions.

            .. note::
                Added in v2.6.0 as an experimental feature. The interface may change in newer
                versions without prior notice. See
                https://github.com/optuna/optuna/releases/tag/v2.6.0.

        with_margin:
            If this is :obj:`True`, CMA-ES with margin is used. This algorithm prevents samples in
            each discrete distribution (:class:`~optuna.distributions.FloatDistribution` with
            `step` and :class:`~optuna.distributions.IntDistribution`) from being fixed to a single
            point.
            Currently, this option cannot be used with ``use_separable_cma=True``.

            .. note::
                Added in v3.1.0 as an experimental feature. The interface may change in newer
                versions without prior notice. See
                https://github.com/optuna/optuna/releases/tag/v3.1.0.

        source_trials:
            This option is for Warm Starting CMA-ES, a method to transfer prior knowledge on
            similar HPO tasks through the initialization of CMA-ES. This method estimates a
            promising distribution from ``source_trials`` and generates the parameter of
            multivariate gaussian distribution. Please note that it is prohibited to use
            ``x0``, ``sigma0``, or ``use_separable_cma`` argument together.

            .. note::
                Added in v2.6.0 as an experimental feature. The interface may change in newer
                versions without prior notice. See
                https://github.com/optuna/optuna/releases/tag/v2.6.0.

    """

    def __init__(
        self,
        x0: Optional[Dict[str, Any]] = None,
        sigma0: Optional[float] = None,
        n_startup_trials: int = 1,
        independent_sampler: Optional[BaseSampler] = None,
        warn_independent_sampling: bool = True,
        seed: Optional[int] = None,
        *,
        consider_pruned_trials: bool = False,
        restart_strategy: Optional[str] = None,
        popsize: Optional[int] = None,
        inc_popsize: int = 2,
        use_separable_cma: bool = False,
        with_margin: bool = False,
        source_trials: Optional[List[FrozenTrial]] = None,
    ) -> None:
        self._x0 = x0
        self._sigma0 = sigma0
        self._independent_sampler = independent_sampler or optuna.samplers.RandomSampler(seed=seed)
        self._n_startup_trials = n_startup_trials
        self._warn_independent_sampling = warn_independent_sampling
        self._cma_rng = np.random.RandomState(seed)
        self._search_space = optuna.samplers.IntersectionSearchSpace()
        self._consider_pruned_trials = consider_pruned_trials
        self._restart_strategy = restart_strategy
        self._initial_popsize = popsize
        self._inc_popsize = inc_popsize
        self._use_separable_cma = use_separable_cma
        self._with_margin = with_margin
        self._source_trials = source_trials

        if self._restart_strategy:
            warnings.warn(
                "`restart_strategy` option is an experimental feature."
                " The interface can change in the future.",
                ExperimentalWarning,
            )

        if self._consider_pruned_trials:
            warnings.warn(
                "`consider_pruned_trials` option is an experimental feature."
                " The interface can change in the future.",
                ExperimentalWarning,
            )

        if self._use_separable_cma:
            warnings.warn(
                "`use_separable_cma` option is an experimental feature."
                " The interface can change in the future.",
                ExperimentalWarning,
            )

        if self._source_trials is not None:
            warnings.warn(
                "`source_trials` option is an experimental feature."
                " The interface can change in the future.",
                ExperimentalWarning,
            )

        if self._with_margin:
            warnings.warn(
                "`with_margin` option is an experimental feature."
                " The interface can change in the future.",
                ExperimentalWarning,
            )

        if source_trials is not None and (x0 is not None or sigma0 is not None):
            raise ValueError(
                "It is prohibited to pass `source_trials` argument when "
                "x0 or sigma0 is specified."
            )

        # TODO(c-bata): Support WS-sep-CMA-ES.
        if source_trials is not None and use_separable_cma:
            raise ValueError(
                "It is prohibited to pass `source_trials` argument when using separable CMA-ES."
            )

        # TODO(c-bata): Support BIPOP-CMA-ES.
        if restart_strategy not in (
            "ipop",
            "bipop",
            None,
        ):
            raise ValueError(
                "restart_strategy={} is unsupported. "
                "Please specify: 'ipop', 'bipop', or None.".format(restart_strategy)
            )

        # TODO(knshnb): Support sep-CMA-ES with margin.
        if self._use_separable_cma and self._with_margin:
            raise ValueError(
                "Currently, we do not support `use_separable_cma=True` and `with_margin=True`."
            )

    def reseed_rng(self) -> None:
        # _cma_rng doesn't require reseeding because the relative sampling reseeds in each trial.
        self._independent_sampler.reseed_rng()

    def infer_relative_search_space(
        self, study: "optuna.Study", trial: "optuna.trial.FrozenTrial"
    ) -> Dict[str, BaseDistribution]:
        search_space: Dict[str, BaseDistribution] = {}
        for name, distribution in self._search_space.calculate(study).items():
            if distribution.single():
                # `cma` cannot handle distributions that contain just a single value, so we skip
                # them. Note that the parameter values for such distributions are sampled in
                # `Trial`.
                continue

            if not isinstance(distribution, (FloatDistribution, IntDistribution)):
                # Categorical distribution is unsupported.
                continue
            search_space[name] = distribution

        return search_space

    def sample_relative(
        self,
        study: "optuna.Study",
        trial: "optuna.trial.FrozenTrial",
        search_space: Dict[str, BaseDistribution],
    ) -> Dict[str, Any]:
        self._raise_error_if_multi_objective(study)

        if len(search_space) == 0:
            return {}

        completed_trials = self._get_trials(study)
        if len(completed_trials) < self._n_startup_trials:
            return {}

        if len(search_space) == 1:
            if self._warn_independent_sampling:
                _logger.warning(
                    "`CmaEsSampler` only supports two or more dimensional continuous "
                    "search space. `{}` is used instead of `CmaEsSampler`.".format(
                        self._independent_sampler.__class__.__name__
                    )
                )
                self._warn_independent_sampling = False
            return {}

        # When `with_margin=True`, bounds in discrete dimensions are handled inside `CMAwM`.
        trans = _SearchSpaceTransform(search_space, transform_step=not self._with_margin)

        optimizer = self._restore_optimizer(completed_trials)
        if optimizer is None:
            optimizer = self._init_optimizer(
                trans, study.direction, population_size=self._initial_popsize
            )
        # When `popsize=None`, initial popsize is computed inside of `cmaes` package.
        if self._initial_popsize is None:
            self._initial_popsize = optimizer.population_size

        n_restarts: int = 0
        n_restarts_with_large: int = 0
        poptype: str = "small"
        small_n_eval: int = 0
        large_n_eval: int = 0
        if len(completed_trials) != 0:
            latest_trial = completed_trials[-1]
            n_restarts = latest_trial.system_attrs.get(self._attr_keys.n_restarts, 0)
            n_restarts_with_large = latest_trial.system_attrs.get(
                self._attr_keys.n_restarts_with_large, 0
            )
            poptype = latest_trial.system_attrs.get(self._attr_keys.poptype, "small")
            small_n_eval = latest_trial.system_attrs.get(self._attr_keys.small_n_eval, 0)
            large_n_eval = latest_trial.system_attrs.get(self._attr_keys.large_n_eval, 0)

        if optimizer.dim != len(trans.bounds):
            if self._warn_independent_sampling:
                _logger.warning(
                    "`CmaEsSampler` does not support dynamic search space. "
                    "`{}` is used instead of `CmaEsSampler`.".format(
                        self._independent_sampler.__class__.__name__
                    )
                )
                self._warn_independent_sampling = False
            return {}

        # TODO(c-bata): Reduce the number of wasted trials during parallel optimization.
        # See https://github.com/optuna/optuna/pull/920#discussion_r385114002 for details.
        solution_trials = self._get_solution_trials(
            completed_trials, optimizer.generation, n_restarts
        )

        if len(solution_trials) >= optimizer.population_size:
            solutions: List[Tuple[np.ndarray, float]] = []
            for t in solution_trials[: optimizer.population_size]:
                assert t.value is not None, "completed trials must have a value"
                if isinstance(optimizer, cmaes.CMAwM):
                    x = t.system_attrs["x_for_tell"]
                else:
                    x = trans.transform(t.params)
                y = t.value if study.direction == StudyDirection.MINIMIZE else -t.value
                solutions.append((x, y))

            optimizer.tell(solutions)

            if self._restart_strategy == "ipop" and optimizer.should_stop():
                n_restarts += 1
                popsize = optimizer.population_size * self._inc_popsize
                optimizer = self._init_optimizer(
                    trans, study.direction, population_size=popsize, randomize_start_point=True
                )

            if self._restart_strategy == "bipop" and optimizer.should_stop():
                n_restarts += 1

                n_eval = optimizer.population_size * optimizer.generation
                if poptype == "small":
                    small_n_eval += n_eval
                else:  # poptype == "large"
                    large_n_eval += n_eval

                if small_n_eval < large_n_eval:
                    poptype = "small"
                    popsize_multiplier = self._inc_popsize**n_restarts_with_large
                    popsize = math.floor(
                        self._initial_popsize * popsize_multiplier ** (np.random.uniform() ** 2)
                    )
                else:
                    poptype = "large"
                    n_restarts_with_large += 1
                    popsize = self._initial_popsize * (self._inc_popsize**n_restarts_with_large)

                optimizer = self._init_optimizer(
                    trans, study.direction, population_size=popsize, randomize_start_point=True
                )

            # Store optimizer.
            optimizer_str = pickle.dumps(optimizer).hex()
            optimizer_attrs = self._split_optimizer_str(optimizer_str)
            for key in optimizer_attrs:
                study._storage.set_trial_system_attr(trial._trial_id, key, optimizer_attrs[key])

        # Caution: optimizer should update its seed value.
        seed = self._cma_rng.randint(1, 2**16) + trial.number
        optimizer._rng.seed(seed)
        if isinstance(optimizer, cmaes.CMAwM):
            params, x_for_tell = optimizer.ask()
            study._storage.set_trial_system_attr(trial._trial_id, "x_for_tell", x_for_tell)
        else:
            params = optimizer.ask()

        generation_attr_key = self._attr_keys.generation(n_restarts)
        study._storage.set_trial_system_attr(
            trial._trial_id, generation_attr_key, optimizer.generation
        )
        study._storage.set_trial_system_attr(
            trial._trial_id, self._attr_keys.popsize, optimizer.population_size
        )
        study._storage.set_trial_system_attr(
            trial._trial_id, self._attr_keys.n_restarts, n_restarts
        )
        study._storage.set_trial_system_attr(
            trial._trial_id, self._attr_keys.n_restarts_with_large, n_restarts_with_large
        )
        study._storage.set_trial_system_attr(trial._trial_id, self._attr_keys.poptype, poptype)
        study._storage.set_trial_system_attr(
            trial._trial_id, self._attr_keys.small_n_eval, small_n_eval
        )
        study._storage.set_trial_system_attr(
            trial._trial_id, self._attr_keys.large_n_eval, large_n_eval
        )

        external_values = trans.untransform(params)

        return external_values

    @property
    def _attr_keys(self) -> _CmaEsAttrKeys:
        if self._use_separable_cma:
            attr_prefix = "sepcma:"
        elif self._with_margin:
            attr_prefix = "cmawm:"
        else:
            attr_prefix = "cma:"

        def generation_attr_key_template(restart: int) -> str:
            if self._restart_strategy is None:
                return attr_prefix + "generation"
            else:
                return attr_prefix + "restart_{}:generation".format(restart)

        return _CmaEsAttrKeys(
            attr_prefix + "optimizer",
            attr_prefix + "popsize",
            attr_prefix + "n_restarts",
            attr_prefix + "n_restarts_with_large",
            attr_prefix + "poptype",
            attr_prefix + "small_n_eval",
            attr_prefix + "large_n_eval",
            generation_attr_key_template,
        )

    def _concat_optimizer_attrs(self, optimizer_attrs: Dict[str, str]) -> str:
        return "".join(
            optimizer_attrs["{}:{}".format(self._attr_keys.optimizer, i)]
            for i in range(len(optimizer_attrs))
        )

    def _split_optimizer_str(self, optimizer_str: str) -> Dict[str, str]:
        optimizer_len = len(optimizer_str)
        attrs = {}
        for i in range(math.ceil(optimizer_len / _SYSTEM_ATTR_MAX_LENGTH)):
            start = i * _SYSTEM_ATTR_MAX_LENGTH
            end = min((i + 1) * _SYSTEM_ATTR_MAX_LENGTH, optimizer_len)
            attrs["{}:{}".format(self._attr_keys.optimizer, i)] = optimizer_str[start:end]
        return attrs

    def _restore_optimizer(
        self,
        completed_trials: "List[optuna.trial.FrozenTrial]",
<<<<<<< HEAD
    ) -> Optional[CmaClass]:
=======
    ) -> Tuple[Optional["CmaClass"], int]:
>>>>>>> 1aec995a
        # Restore a previous CMA object.
        for trial in reversed(completed_trials):
            optimizer_attrs = {
                key: value
                for key, value in trial.system_attrs.items()
                if key.startswith(self._attr_keys.optimizer)
            }
            if len(optimizer_attrs) == 0:
                continue

            optimizer_str = self._concat_optimizer_attrs(optimizer_attrs)
            return pickle.loads(bytes.fromhex(optimizer_str))
        return None

    def _init_optimizer(
        self,
        trans: _SearchSpaceTransform,
        direction: StudyDirection,
        population_size: Optional[int] = None,
        randomize_start_point: bool = False,
    ) -> "CmaClass":
        lower_bounds = trans.bounds[:, 0]
        upper_bounds = trans.bounds[:, 1]
        n_dimension = len(trans.bounds)

        if self._source_trials is None:
            if randomize_start_point:
                mean = lower_bounds + (upper_bounds - lower_bounds) * self._cma_rng.rand(
                    n_dimension
                )
            elif self._x0 is None:
                mean = lower_bounds + (upper_bounds - lower_bounds) / 2
            else:
                # `self._x0` is external representations.
                mean = trans.transform(self._x0)

            if self._sigma0 is None:
                sigma0 = np.min((upper_bounds - lower_bounds) / 6)
            else:
                sigma0 = self._sigma0

            cov = None
        else:
            expected_states = [TrialState.COMPLETE]
            if self._consider_pruned_trials:
                expected_states.append(TrialState.PRUNED)

            # TODO(c-bata): Filter parameters by their values instead of checking search space.
            sign = 1 if direction == StudyDirection.MINIMIZE else -1
            source_solutions = [
                (trans.transform(t.params), sign * cast(float, t.value))
                for t in self._source_trials
                if t.state in expected_states
                and _is_compatible_search_space(trans, t.distributions)
            ]
            if len(source_solutions) == 0:
                raise ValueError("No compatible source_trials")

            # TODO(c-bata): Add options to change prior parameters (alpha and gamma).
            mean, sigma0, cov = cmaes.get_warm_start_mgd(source_solutions)

        # Avoid ZeroDivisionError in cmaes.
        sigma0 = max(sigma0, _EPS)

        if self._use_separable_cma:
            return cmaes.SepCMA(
                mean=mean,
                sigma=sigma0,
                bounds=trans.bounds,
                seed=self._cma_rng.randint(1, 2**31 - 2),
                n_max_resampling=10 * n_dimension,
                population_size=population_size,
            )

        if self._with_margin:
            steps = np.empty(len(trans._search_space), dtype=float)
            for i, dist in enumerate(trans._search_space.values()):
                assert isinstance(dist, (IntDistribution, FloatDistribution))
                # Set step 0.0 for continuous search space.
                steps[i] = dist.step or 0.0

            return cmaes.CMAwM(
                mean=mean,
                sigma=sigma0,
                bounds=trans.bounds,
                steps=steps,
                cov=cov,
                seed=self._cma_rng.randint(1, 2**31 - 2),
                n_max_resampling=10 * n_dimension,
                population_size=population_size,
            )

        return cmaes.CMA(
            mean=mean,
            sigma=sigma0,
            cov=cov,
            bounds=trans.bounds,
            seed=self._cma_rng.randint(1, 2**31 - 2),
            n_max_resampling=10 * n_dimension,
            population_size=population_size,
        )

    def sample_independent(
        self,
        study: "optuna.Study",
        trial: "optuna.trial.FrozenTrial",
        param_name: str,
        param_distribution: BaseDistribution,
    ) -> Any:
        self._raise_error_if_multi_objective(study)

        if self._warn_independent_sampling:
            complete_trials = self._get_trials(study)
            if len(complete_trials) >= self._n_startup_trials:
                self._log_independent_sampling(trial, param_name)

        return self._independent_sampler.sample_independent(
            study, trial, param_name, param_distribution
        )

    def _log_independent_sampling(self, trial: FrozenTrial, param_name: str) -> None:
        _logger.warning(
            "The parameter '{}' in trial#{} is sampled independently "
            "by using `{}` instead of `CmaEsSampler` "
            "(optimization performance may be degraded). "
            "`CmaEsSampler` does not support dynamic search space or `CategoricalDistribution`. "
            "You can suppress this warning by setting `warn_independent_sampling` "
            "to `False` in the constructor of `CmaEsSampler`, "
            "if this independent sampling is intended behavior.".format(
                param_name, trial.number, self._independent_sampler.__class__.__name__
            )
        )

    def _get_trials(self, study: "optuna.Study") -> List[FrozenTrial]:
        complete_trials = []
        for t in study.get_trials(deepcopy=False):
            if t.state == TrialState.COMPLETE:
                complete_trials.append(t)
            elif (
                t.state == TrialState.PRUNED
                and len(t.intermediate_values) > 0
                and self._consider_pruned_trials
            ):
                _, value = max(t.intermediate_values.items())
                if value is None:
                    continue
                # We rewrite the value of the trial `t` for sampling, so we need a deepcopy.
                copied_t = copy.deepcopy(t)
                copied_t.value = value
                complete_trials.append(copied_t)
        return complete_trials

    def _get_solution_trials(
        self, trials: List[FrozenTrial], generation: int, n_restarts: int
    ) -> List[FrozenTrial]:
        generation_attr_key = self._attr_keys.generation(n_restarts)
        return [t for t in trials if generation == t.system_attrs.get(generation_attr_key, -1)]

    def after_trial(
        self,
        study: "optuna.Study",
        trial: "optuna.trial.FrozenTrial",
        state: TrialState,
        values: Optional[Sequence[float]],
    ) -> None:
        self._independent_sampler.after_trial(study, trial, state, values)


def _is_compatible_search_space(
    trans: _SearchSpaceTransform, search_space: Dict[str, BaseDistribution]
) -> bool:
    intersection_size = len(set(trans._search_space.keys()).intersection(search_space.keys()))
    return intersection_size == len(trans._search_space) == len(search_space)<|MERGE_RESOLUTION|>--- conflicted
+++ resolved
@@ -547,11 +547,7 @@
     def _restore_optimizer(
         self,
         completed_trials: "List[optuna.trial.FrozenTrial]",
-<<<<<<< HEAD
-    ) -> Optional[CmaClass]:
-=======
-    ) -> Tuple[Optional["CmaClass"], int]:
->>>>>>> 1aec995a
+    ) -> Optional["CmaClass"]:
         # Restore a previous CMA object.
         for trial in reversed(completed_trials):
             optimizer_attrs = {
