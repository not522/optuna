import types
from typing import Any
from typing import Callable
from typing import Container
from typing import Dict
from typing import Iterable
from typing import List
from typing import Optional
from typing import Sequence
from typing import Tuple
from typing import Type
from typing import Union

from optuna import logging
from optuna import multi_objective
from optuna._deprecated import deprecated_class
from optuna._deprecated import deprecated_func
from optuna.pruners import NopPruner
from optuna.storages import BaseStorage
from optuna.study import create_study as _create_study
from optuna.study import load_study as _load_study
from optuna.study import Study
from optuna.study._study_direction import StudyDirection
from optuna.trial import FrozenTrial
from optuna.trial import Trial
from optuna.trial import TrialState


ObjectiveFuncType = Callable[["multi_objective.trial.MultiObjectiveTrial"], Sequence[float]]
CallbackFuncType = Callable[
    [
        "multi_objective.study.MultiObjectiveStudy",
        "multi_objective.trial.FrozenMultiObjectiveTrial",
    ],
    None,
]

_logger = logging.get_logger(__name__)


# TODO(ohta): Reconsider the API design.
# See https://github.com/optuna/optuna/pull/1054/files#r407255282 for the detail.
#
# TODO(ohta): Consider to add `objective_labels` argument.
# See: https://github.com/optuna/optuna/pull/1054#issuecomment-616382152
@deprecated_func("2.4.0", "4.0.0")
def create_study(
    directions: List[str],
    study_name: Optional[str] = None,
    storage: Optional[Union[str, BaseStorage]] = None,
    sampler: Optional["multi_objective.samplers.BaseMultiObjectiveSampler"] = None,
    load_if_exists: bool = False,
) -> "multi_objective.study.MultiObjectiveStudy":
    """Create a new :class:`~optuna.multi_objective.study.MultiObjectiveStudy`.

    Example:

        .. testcode::

            import optuna


            def objective(trial):
                # Binh and Korn function.
                x = trial.suggest_float("x", 0, 5)
                y = trial.suggest_float("y", 0, 3)

                v0 = 4 * x**2 + 4 * y**2
                v1 = (x - 5) ** 2 + (y - 5) ** 2
                return v0, v1


            study = optuna.multi_objective.create_study(["minimize", "minimize"])
            study.optimize(objective, n_trials=3)

    Args:
        directions:
            Optimization direction for each objective value.
            Set ``minimize`` for minimization and ``maximize`` for maximization.
        study_name:
            Study's name. If this argument is set to None, a unique name is generated
            automatically.
        storage:
            Database URL. If this argument is set to None, in-memory storage is used, and the
            :class:`~optuna.study.Study` will not be persistent.

            .. note::
                When a database URL is passed, Optuna internally uses `SQLAlchemy`_ to handle
                the database. Please refer to `SQLAlchemy's document`_ for further details.
                If you want to specify non-default options to `SQLAlchemy Engine`_, you can
                instantiate :class:`~optuna.storages.RDBStorage` with your desired options and
                pass it to the ``storage`` argument instead of a URL.

             .. _SQLAlchemy: https://www.sqlalchemy.org/
             .. _SQLAlchemy's document:
                 https://docs.sqlalchemy.org/en/latest/core/engines.html#database-urls
             .. _SQLAlchemy Engine: https://docs.sqlalchemy.org/en/latest/core/engines.html

        sampler:
            A sampler object that implements background algorithm for value suggestion.
            If :obj:`None` is specified,
            :class:`~optuna.multi_objective.samplers.NSGAIIMultiObjectiveSampler` is used
            as the default. See also :class:`~optuna.multi_objective.samplers`.
        load_if_exists:
            Flag to control the behavior to handle a conflict of study names.
            In the case where a study named ``study_name`` already exists in the ``storage``,
            a :class:`~optuna.exceptions.DuplicatedStudyError` is raised if ``load_if_exists`` is
            set to :obj:`False`.
            Otherwise, the creation of the study is skipped, and the existing one is returned.

    Returns:
        A :class:`~optuna.multi_objective.study.MultiObjectiveStudy` object.
    """

    # TODO(ohta): Support pruner.
    mo_sampler = sampler or multi_objective.samplers.NSGAIIMultiObjectiveSampler()
    sampler_adapter = multi_objective.samplers._MultiObjectiveSamplerAdapter(mo_sampler)

    if not isinstance(directions, Iterable):
        raise TypeError("`directions` must be a list or other iterable types.")

    if not all(d in ["minimize", "maximize"] for d in directions):
        raise ValueError("`directions` includes unknown direction names.")

    study = _create_study(
        study_name=study_name,
        storage=storage,
        sampler=sampler_adapter,
        pruner=NopPruner(),
        load_if_exists=load_if_exists,
    )

    study.set_system_attr("multi_objective:study:directions", list(directions))

    return MultiObjectiveStudy(study)


@deprecated_func("2.4.0", "4.0.0")
def load_study(
    study_name: str,
    storage: Union[str, BaseStorage],
    sampler: Optional["multi_objective.samplers.BaseMultiObjectiveSampler"] = None,
) -> "multi_objective.study.MultiObjectiveStudy":
    """Load the existing :class:`MultiObjectiveStudy` that has the specified name.

    Example:

        .. testsetup::

            import os

            if os.path.exists("example.db"):
                raise RuntimeError("'example.db' already exists. Please remove it.")

        .. testcode::

            import optuna


            def objective(trial):
                # Binh and Korn function.
                x = trial.suggest_float("x", 0, 5)
                y = trial.suggest_float("y", 0, 3)

                v0 = 4 * x**2 + 4 * y**2
                v1 = (x - 5) ** 2 + (y - 5) ** 2
                return v0, v1


            study = optuna.multi_objective.create_study(
                directions=["minimize", "minimize"],
                study_name="my_study",
                storage="sqlite:///example.db",
            )
            study.optimize(objective, n_trials=3)

            loaded_study = optuna.multi_objective.study.load_study(
                study_name="my_study", storage="sqlite:///example.db"
            )
            assert len(loaded_study.trials) == len(study.trials)

        .. testcleanup::

            os.remove("example.db")

    Args:
        study_name:
            Study's name. Each study has a unique name as an identifier.
        storage:
            Database URL such as ``sqlite:///example.db``. Please see also the documentation of
            :func:`~optuna.multi_objective.study.create_study` for further details.
        sampler:
            A sampler object that implements background algorithm for value suggestion.
            If :obj:`None` is specified,
            :class:`~optuna.multi_objective.samplers.RandomMultiObjectiveSampler` is used
            as the default. See also :class:`~optuna.multi_objective.samplers`.

    Returns:
        A :class:`~optuna.multi_objective.study.MultiObjectiveStudy` object.
    """

    mo_sampler = sampler or multi_objective.samplers.RandomMultiObjectiveSampler()
    sampler_adapter = multi_objective.samplers._MultiObjectiveSamplerAdapter(mo_sampler)

    study = _load_study(study_name=study_name, storage=storage, sampler=sampler_adapter)

    return MultiObjectiveStudy(study)


<<<<<<< HEAD
@deprecated("2.4.0", "4.0.0")
class MultiObjectiveStudy:
=======
@deprecated_class("2.4.0", "4.0.0")
class MultiObjectiveStudy(object):
>>>>>>> 83c8022b
    """A study corresponds to a multi-objective optimization task, i.e., a set of trials.

    This object provides interfaces to run a new
    :class:`~optuna.multi_objective.trial.Trial`, access trials'
    history, set/get user-defined attributes of the study itself.

    Note that the direct use of this constructor is not recommended.
    To create and load a study, please refer to the documentation of
    :func:`~optuna.multi_objective.study.create_study` and
    :func:`~optuna.multi_objective.study.load_study` respectively.
    """

    def __init__(self, study: Study):
        self._study = study

        self._directions = []
        for d in study.system_attrs["multi_objective:study:directions"]:
            if d == "minimize":
                self._directions.append(StudyDirection.MINIMIZE)
            elif d == "maximize":
                self._directions.append(StudyDirection.MAXIMIZE)
            else:
                raise ValueError("Unknown direction ({}) is specified.".format(d))

        n_objectives = len(self._directions)
        if n_objectives < 1:
            raise ValueError("The number of objectives must be greater than 0.")

        self._study._log_completed_trial = types.MethodType(  # type: ignore
            _log_completed_trial, self._study
        )

    @property
    def n_objectives(self) -> int:
        """Return the number of objectives.

        Returns:
            Number of objectives.
        """

        return len(self._directions)

    @property
    def directions(self) -> List[StudyDirection]:
        """Return the optimization direction list.

        Returns:
            A list that contains the optimization direction for each objective value.
        """

        return self._directions

    @property
    def sampler(self) -> "multi_objective.samplers.BaseMultiObjectiveSampler":
        """Return the sampler.

        Returns:
            A :class:`~multi_objective.samplers.BaseMultiObjectiveSampler` object.
        """

        adapter = self._study.sampler
        assert isinstance(adapter, multi_objective.samplers._MultiObjectiveSamplerAdapter)

        return adapter._mo_sampler

    def optimize(
        self,
        objective: ObjectiveFuncType,
        timeout: Optional[int] = None,
        n_trials: Optional[int] = None,
        n_jobs: int = 1,
        catch: Tuple[Type[Exception], ...] = (),
        callbacks: Optional[List[CallbackFuncType]] = None,
        gc_after_trial: bool = True,
        show_progress_bar: bool = False,
    ) -> None:
        """Optimize an objective function.

        This method is the same as :func:`optuna.study.Study.optimize` except for
        taking an objective function that returns multi-objective values as the argument.

        Please refer to the documentation of :func:`optuna.study.Study.optimize`
        for further details.

        Example:

            .. testcode::

                import optuna


                def objective(trial):
                    # Binh and Korn function.
                    x = trial.suggest_float("x", 0, 5)
                    y = trial.suggest_float("y", 0, 3)

                    v0 = 4 * x**2 + 4 * y**2
                    v1 = (x - 5) ** 2 + (y - 5) ** 2
                    return v0, v1


                study = optuna.multi_objective.create_study(["minimize", "minimize"])
                study.optimize(objective, n_trials=3)
        """

        def mo_objective(trial: Trial) -> float:
            mo_trial = multi_objective.trial.MultiObjectiveTrial(trial)
            values = objective(mo_trial)
            mo_trial._report_complete_values(values)
            return 0.0  # Dummy value.

        # Wraps a multi-objective callback so that we can pass it to the `Study.optimize` method.
        def wrap_mo_callback(callback: CallbackFuncType) -> Callable[[Study, FrozenTrial], None]:
            return lambda study, trial: callback(
                MultiObjectiveStudy(study),
                multi_objective.trial.FrozenMultiObjectiveTrial(self.n_objectives, trial),
            )

        if callbacks is None:
            wrapped_callbacks = None
        else:
            wrapped_callbacks = [wrap_mo_callback(callback) for callback in callbacks]

        self._study.optimize(
            mo_objective,
            timeout=timeout,
            n_trials=n_trials,
            n_jobs=n_jobs,
            catch=catch,
            callbacks=wrapped_callbacks,
            gc_after_trial=gc_after_trial,
            show_progress_bar=show_progress_bar,
        )

    @property
    def user_attrs(self) -> Dict[str, Any]:
        """Return user attributes.

        Returns:
            A dictionary containing all user attributes.
        """

        return self._study.user_attrs

    @property
    def system_attrs(self) -> Dict[str, Any]:
        """Return system attributes.

        Returns:
            A dictionary containing all system attributes.
        """

        return self._study.system_attrs

    def set_user_attr(self, key: str, value: Any) -> None:
        """Set a user attribute to the study.

        Args:
            key: A key string of the attribute.
            value: A value of the attribute. The value should be JSON serializable.
        """

        self._study.set_user_attr(key, value)

    def set_system_attr(self, key: str, value: Any) -> None:
        """Set a system attribute to the study.

        Note that Optuna internally uses this method to save system messages. Please use
        :func:`~optuna.multi_objective.study.MultiObjectiveStudy.set_user_attr`
        to set users' attributes.

        Args:
            key: A key string of the attribute.
            value: A value of the attribute. The value should be JSON serializable.

        """

        self._study.set_system_attr(key, value)

    def enqueue_trial(self, params: Dict[str, Any]) -> None:
        """Enqueue a trial with given parameter values.

        You can fix the next sampling parameters which will be evaluated in your
        objective function.

        Please refer to the documentation of :func:`optuna.study.Study.enqueue_trial`
        for further details.

        Args:
            params:
                Parameter values to pass your objective function.
        """

        self._study.enqueue_trial(params)

    @property
    def trials(self) -> List["multi_objective.trial.FrozenMultiObjectiveTrial"]:
        """Return all trials in the study.

        The returned trials are ordered by trial number.

        This is a short form of ``self.get_trials(deepcopy=True, states=None)``.

        Returns:
            A list of :class:`~optuna.multi_objective.trial.FrozenMultiObjectiveTrial` objects.
        """

        return self.get_trials(deepcopy=True, states=None)

    def get_trials(
        self,
        deepcopy: bool = True,
        states: Optional[Container[TrialState]] = None,
    ) -> List["multi_objective.trial.FrozenMultiObjectiveTrial"]:
        """Return all trials in the study.

        The returned trials are ordered by trial number.

        Args:
            deepcopy:
                Flag to control whether to apply ``copy.deepcopy()`` to the trials.
                Note that if you set the flag to :obj:`False`, you shouldn't mutate
                any fields of the returned trial. Otherwise the internal state of
                the study may corrupt and unexpected behavior may happen.
            states:
                Trial states to filter on. If :obj:`None`, include all states.

        Returns:
            A list of :class:`~optuna.multi_objective.trial.FrozenMultiObjectiveTrial` objects.
        """

        return [
            multi_objective.trial.FrozenMultiObjectiveTrial(self.n_objectives, t)
            for t in self._study.get_trials(deepcopy=deepcopy, states=states)
        ]

    def get_pareto_front_trials(self) -> List["multi_objective.trial.FrozenMultiObjectiveTrial"]:
        """Return trials located at the pareto front in the study.

        A trial is located at the pareto front if there are no trials that dominate the trial.
        It's called that a trial ``t0`` dominates another trial ``t1`` if
        ``all(v0 <= v1) for v0, v1 in zip(t0.values, t1.values)`` and
        ``any(v0 < v1) for v0, v1 in zip(t0.values, t1.values)`` are held.

        Returns:
            A list of :class:`~optuna.multi_objective.trial.FrozenMultiObjectiveTrial` objects.
        """

        pareto_front = []
        trials = [t for t in self.trials if t.state == TrialState.COMPLETE]

        # TODO(ohta): Optimize (use the fast non dominated sort defined in the NSGA-II paper).
        for trial in trials:
            dominated = False
            for other in trials:
                if other._dominates(trial, self.directions):
                    dominated = True
                    break

            if not dominated:
                pareto_front.append(trial)

        return pareto_front

    @property
    def _storage(self) -> BaseStorage:
        return self._study._storage

    @property
    def _study_id(self) -> int:
        return self._study._study_id


def _log_completed_trial(self: Study, trial: FrozenTrial) -> None:
    if not _logger.isEnabledFor(logging.INFO):
        return

    n_objectives = len(self.directions)
    frozen_multi_objective_trial = multi_objective.trial.FrozenMultiObjectiveTrial(
        n_objectives,
        trial,
    )
    actual_values = frozen_multi_objective_trial.values
    _logger.info(
        "Trial {} finished with values: {} with parameters: {}.".format(
            trial.number, actual_values, trial.params
        )
    )<|MERGE_RESOLUTION|>--- conflicted
+++ resolved
@@ -207,13 +207,8 @@
     return MultiObjectiveStudy(study)
 
 
-<<<<<<< HEAD
-@deprecated("2.4.0", "4.0.0")
-class MultiObjectiveStudy:
-=======
 @deprecated_class("2.4.0", "4.0.0")
 class MultiObjectiveStudy(object):
->>>>>>> 83c8022b
     """A study corresponds to a multi-objective optimization task, i.e., a set of trials.
 
     This object provides interfaces to run a new
