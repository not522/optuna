import collections
import copy
import datetime
import gc
import math

try:
    import pandas as pd  # NOQA
    _pandas_available = True
except ImportError as e:
    _pandas_import_error = e
    # trials_dataframe is disabled because pandas is not available.
    _pandas_available = False

import threading
import warnings

from joblib import delayed
from joblib import Parallel

from optuna import exceptions
from optuna import logging
from optuna import pruners
from optuna import samplers
from optuna import storages
from optuna import structs
from optuna import trial as trial_module
from optuna import type_checking

if type_checking.TYPE_CHECKING:
    from typing import Any  # NOQA
    from typing import Callable
    from typing import Dict  # NOQA
    from typing import List  # NOQA
    from typing import Optional  # NOQA
    from typing import Set  # NOQA
    from typing import Tuple  # NOQA
    from typing import Type  # NOQA
    from typing import Union  # NOQA

    from optuna.distributions import BaseDistribution  # NOQA

    ObjectiveFuncType = Callable[[trial_module.Trial], float]


class BaseStudy(object):
    def __init__(self, study_id, storage):
        # type: (int, storages.BaseStorage) -> None

        self._study_id = study_id
        self._storage = storage

    @property
    def best_params(self):
        # type: () -> Dict[str, Any]
        """Return parameters of the best trial in the study.

        Returns:
            A dictionary containing parameters of the best trial.
        """

        return self.best_trial.params

    @property
    def best_value(self):
        # type: () -> float
        """Return the best objective value in the study.

        Returns:
            A float representing the best objective value.
        """

        best_value = self.best_trial.value
        assert best_value is not None

        return best_value

    @property
    def best_trial(self):
        # type: () -> structs.FrozenTrial
        """Return the best trial in the study.

        Returns:
            A :class:`~optuna.structs.FrozenTrial` object of the best trial.
        """

        return self._storage.get_best_trial(self._study_id)

    @property
    def direction(self):
        # type: () -> structs.StudyDirection
        """Return the direction of the study.

        Returns:
            A :class:`~optuna.structs.StudyDirection` object.
        """

        return self._storage.get_study_direction(self._study_id)

    @property
    def trials(self):
        # type: () -> List[structs.FrozenTrial]
        """Return all trials in the study.

        The returned trials are ordered by trial number.

        Returns:
            A list of :class:`~optuna.structs.FrozenTrial` objects.
        """

        return self._storage.get_all_trials(self._study_id)

    @property
    def storage(self):
        # type: () -> storages.BaseStorage
        """Return the storage object used by the study.

        .. deprecated:: 0.15.0
            The direct use of storage is deprecated.
            Please access to storage via study's public methods
            (e.g., :meth:`~optuna.study.Study.set_user_attr`).

        Returns:
            A storage object.
        """

        warnings.warn("The direct use of storage is deprecated. "
                      "Please access to storage via study's public methods "
                      "(e.g., `Study.set_user_attr`)",
                      DeprecationWarning)

        logger = logging.get_logger(__name__)
        logger.warning("The direct use of storage is deprecated. "
                       "Please access to storage via study's public methods "
                       "(e.g., `Study.set_user_attr`)")

        return self._storage


class Study(BaseStudy):
    """A study corresponds to an optimization task, i.e., a set of trials.

    This object provides interfaces to run a new :class:`~optuna.trial.Trial`, access trials'
    history, set/get user-defined attributes of the study itself.

    Note that the direct use of this constructor is not recommended.
    To create and load a study, please refer to the documentation of
    :func:`~optuna.study.create_study` and :func:`~optuna.study.load_study` respectively.

    """

    def __init__(
            self,
            study_name,  # type: str
            storage,  # type: Union[str, storages.BaseStorage]
            sampler=None,  # type: samplers.BaseSampler
            pruner=None  # type: pruners.BasePruner
    ):
        # type: (...) -> None

        self.study_name = study_name
        storage = storages.get_storage(storage)
        study_id = storage.get_study_id_from_name(study_name)
        super(Study, self).__init__(study_id, storage)

        self.sampler = sampler or samplers.TPESampler()
        self.pruner = pruner or pruners.MedianPruner()

        self.logger = logging.get_logger(__name__)

        self._optimize_lock = threading.Lock()

    def __getstate__(self):
        # type: () -> Dict[Any, Any]

        state = self.__dict__.copy()
        del state['logger']
        del state['_optimize_lock']
        return state

    def __setstate__(self, state):
        # type: (Dict[Any, Any]) -> None

        self.__dict__.update(state)
        self.logger = logging.get_logger(__name__)
        self._optimize_lock = threading.Lock()

    @property
    def study_id(self):
        # type: () -> int
        """Return the study ID.

        .. deprecated:: 0.20.0
            The direct use of this attribute is deprecated and it is recommended that you use
            :attr:`~optuna.study.Study.study_name` instead.

        Returns:
            The study ID.
        """

        message = 'The use of `Study.study_id` is deprecated. ' \
                  'Please use `Study.study_name` instead.'
        warnings.warn(message, DeprecationWarning)
        self.logger.warning(message)

        return self._study_id

    @property
    def user_attrs(self):
        # type: () -> Dict[str, Any]
        """Return user attributes.

        Returns:
            A dictionary containing all user attributes.
        """

        return self._storage.get_study_user_attrs(self._study_id)

    @property
    def system_attrs(self):
        # type: () -> Dict[str, Any]
        """Return system attributes.

        Returns:
            A dictionary containing all system attributes.
        """

        return self._storage.get_study_system_attrs(self._study_id)

    def optimize(
            self,
            func,  # type: ObjectiveFuncType
            n_trials=None,  # type: Optional[int]
            timeout=None,  # type: Optional[float]
            n_jobs=1,  # type: int
            catch=(),  # type: Union[Tuple[()], Tuple[Type[Exception]]]
            callbacks=None,  # type: Optional[List[Callable[[Study, structs.FrozenTrial], None]]]
            gc_after_trial=True  # type: bool
    ):
        # type: (...) -> None
        """Optimize an objective function.

        Args:
            func:
                A callable that implements objective function.
            n_trials:
                The number of trials. If this argument is set to :obj:`None`, there is no
                limitation on the number of trials. If :obj:`timeout` is also set to :obj:`None`,
                the study continues to create trials until it receives a termination signal such
                as Ctrl+C or SIGTERM.
            timeout:
                Stop study after the given number of second(s). If this argument is set to
                :obj:`None`, the study is executed without time limitation. If :obj:`n_trials` is
                also set to :obj:`None`, the study continues to create trials until it receives a
                termination signal such as Ctrl+C or SIGTERM.
            n_jobs:
                The number of parallel jobs. If this argument is set to :obj:`-1`, the number is
                set to CPU count.
            catch:
                A study continues to run even when a trial raises one of the exceptions specified
                in this argument. Default is an empty tuple, i.e. the study will stop for any
                exception except for :class:`~optuna.exceptions.TrialPruned`.
            callbacks:
                List of callback functions that are invoked at the end of each trial.
            gc_after_trial:
                Flag to execute garbage collection at the end of each trial. By default, garbage
                collection is enabled, just in case. You can turn it off with this argument if
                memory is safely managed in your objective function.
        """

        if not isinstance(catch, tuple):
            raise TypeError("The catch argument is of type \'{}\' but must be a tuple.".format(
                type(catch).__name__))

        if not self._optimize_lock.acquire(False):
            raise RuntimeError("Nested invocation of `Study.optimize` method isn't allowed.")

        try:
            if n_jobs == 1:
                self._optimize_sequential(func, n_trials, timeout, catch, callbacks,
                                          gc_after_trial, None)
            else:
                time_start = datetime.datetime.now()

                if n_trials is not None:
                    _iter = iter(range(n_trials))
                elif timeout is not None:
                    # This is needed for mypy
                    actual_timeout = timeout  # type: float
                    _iter = iter(lambda: (datetime.datetime.now() -
                                          time_start).total_seconds() > actual_timeout, True)
                else:
                    # The following expression makes an iterator that never ends.
                    _iter = iter(int, 1)

                with Parallel(n_jobs=n_jobs, prefer="threads") as parallel:
                    parallel(
                        delayed(self._optimize_sequential)
                        (func, 1, timeout, catch, callbacks, gc_after_trial, time_start)
                        for _ in _iter
                    )
        finally:
            self._optimize_lock.release()

    def set_user_attr(self, key, value):
        # type: (str, Any) -> None
        """Set a user attribute to the study.

        Args:
            key: A key string of the attribute.
            value: A value of the attribute. The value should be JSON serializable.

        """

        self._storage.set_study_user_attr(self._study_id, key, value)

    def set_system_attr(self, key, value):
        # type: (str, Any) -> None
        """Set a system attribute to the study.

        Note that Optuna internally uses this method to save system messages. Please use
        :func:`~optuna.study.Study.set_user_attr` to set users' attributes.

        Args:
            key: A key string of the attribute.
            value: A value of the attribute. The value should be JSON serializable.

        """

        self._storage.set_study_system_attr(self._study_id, key, value)

    def trials_dataframe(self, include_internal_fields=False, multi_index=False):
        # type: (bool, bool) -> pd.DataFrame
        """Export trials as a pandas DataFrame_.

        The DataFrame_ provides various features to analyze studies. It is also useful to draw a
        histogram of objective values and to export trials as a CSV file.
        If there are no trials, an empty DataFrame_ is returned.

        Example:

            .. testcode::

                import optuna
                import pandas

                def objective(trial):
                    x = trial.suggest_uniform('x', -1, 1)
                    return x ** 2

                study = optuna.create_study()
                study.optimize(objective, n_trials=3)

                # Create a dataframe from the study.
                df = study.trials_dataframe()
                assert isinstance(df, pandas.DataFrame)
                assert df.shape[0] == 3  # n_trials.

        Args:
            include_internal_fields:
                By default, internal fields of :class:`~optuna.structs.FrozenTrial` are excluded
                from a DataFrame of trials. If this argument is :obj:`True`, they will be included
                in the DataFrame.
            multi_index:
                Specifies whether the returned DataFrame_ employs MultiIndex_ or not. Columns that
                are hierarchical by nature such as ``(params, x)`` will be flattened to
                ``params_x`` when set to :obj:`False`.

        Returns:
            A pandas DataFrame_ of trials in the :class:`~optuna.study.Study`.

        .. _DataFrame: http://pandas.pydata.org/pandas-docs/stable/generated/pandas.DataFrame.html
        .. _MultiIndex: https://pandas.pydata.org/pandas-docs/stable/advanced.html
        """
        _check_pandas_availability()

        trials = self.trials

        # If no trials, return an empty dataframe.
        if not len(trials):
            return pd.DataFrame()

        assert all(isinstance(trial, structs.FrozenTrial) for trial in trials)
        fields_to_df_columns = collections.OrderedDict()  # type: Dict[str, str]
        for field in structs.FrozenTrial._ordered_fields:
            if field.startswith('_'):
                if not include_internal_fields:
                    continue
                else:
                    # Python conventional underscores are omitted in the dataframe.
                    df_column = field[1:]
            else:
                df_column = field
            fields_to_df_columns[field] = df_column

        # column_agg is an aggregator of column names.
        # Keys of column agg are attributes of `FrozenTrial` such as 'trial_id' and 'params'.
        # Values are dataframe columns such as ('trial_id', '') and ('params', 'n_layers').
        column_agg = collections.defaultdict(set)  # type: Dict[str, Set]
        non_nested_field = ''

        def _create_record_and_aggregate_column(trial):
            # type: (structs.FrozenTrial) -> Dict[Tuple[str, str], Any]

            record = {}
            for field, df_column in fields_to_df_columns.items():
                value = getattr(trial, field)
                if isinstance(value, dict):
                    for nested_field, nested_value in value.items():
                        record[(df_column, nested_field)] = nested_value
                        column_agg[field].add((df_column, nested_field))
                else:
                    record[(df_column, non_nested_field)] = value
                    column_agg[field].add((df_column, non_nested_field))
            return record

        records = list([_create_record_and_aggregate_column(trial) for trial in trials])
        columns = sum(
            (sorted(column_agg[k])
             for k in structs.FrozenTrial._ordered_fields if k in column_agg),
            [])  # type: List[Tuple[str, str]]

        df = pd.DataFrame(records, columns=pd.MultiIndex.from_tuples(columns))

        if not multi_index:
            # Flatten the `MultiIndex` columns where names are concatenated with underscores.
            # Filtering is required to omit non-nested columns avoiding unwanted trailing
            # underscores.
            df.columns = [
                '_'.join(filter(lambda c: c, map(lambda c: str(c), col))) for col in columns]

        return df

    def enqueue_trial(
            self,
            params=None,  # type: Optional[Dict[str, Any]]
            user_attrs=None,  # type: Optional[Dict[str, Any]]
            system_attrs=None  # type: Optional[Dict[str, Any]]
    ):
        # type: (...) -> None

        params = params or {}
        user_attrs = user_attrs or {}
        system_attrs = copy.deepcopy(system_attrs or {})
        system_attrs['fixed_params'] = params
        self._append_trial(state=structs.TrialState.WAITING,
                           user_attrs=user_attrs, system_attrs=system_attrs)

    def _append_trial(
            self,
            value=None,  # type: Optional[float]
            params=None,  # type: Optional[Dict[str, Any]]
            distributions=None,  # type: Optional[Dict[str, BaseDistribution]]
            user_attrs=None,  # type: Optional[Dict[str, Any]]
            system_attrs=None,  # type: Optional[Dict[str, Any]]
            intermediate_values=None,  # type: Optional[Dict[int, float]]
            state=structs.TrialState.COMPLETE,  # type: structs.TrialState
            datetime_start=None,  # type: Optional[datetime.datetime]
            datetime_complete=None  # type: Optional[datetime.datetime]
    ):
        # type: (...) -> None

        params = params or {}
        distributions = distributions or {}
        user_attrs = user_attrs or {}
        system_attrs = system_attrs or {}
        intermediate_values = intermediate_values or {}
        datetime_start = datetime_start or datetime.datetime.now()

        if state.is_finished():
            datetime_complete = datetime_complete or datetime.datetime.now()

        trial = structs.FrozenTrial(
            number=-1,  # dummy value.
            trial_id=-1,  # dummy value.
            state=state,
            value=value,
            datetime_start=datetime_start,
            datetime_complete=datetime_complete,
            params=params,
            distributions=distributions,
            user_attrs=user_attrs,
            system_attrs=system_attrs,
            intermediate_values=intermediate_values)

        trial._validate()

        self._storage.create_new_trial(self._study_id, template_trial=trial)

    def _optimize_sequential(
            self,
            func,  # type: ObjectiveFuncType
            n_trials,  # type: Optional[int]
            timeout,  # type: Optional[float]
            catch,  # type: Union[Tuple[()], Tuple[Type[Exception]]]
            callbacks,  # type: Optional[List[Callable[[Study, structs.FrozenTrial], None]]]
            gc_after_trial,  # type: bool
            time_start  # type: Optional[datetime.datetime]
    ):
        # type: (...) -> None

        i_trial = 0

        if time_start is None:
            time_start = datetime.datetime.now()

        while True:
            if n_trials is not None:
                if i_trial >= n_trials:
                    break
                i_trial += 1

            if timeout is not None:
                elapsed_seconds = (datetime.datetime.now() - time_start).total_seconds()
                if elapsed_seconds >= timeout:
                    break

            self._run_trial_and_callbacks(func, catch, callbacks, gc_after_trial)
        self._storage.remove_session()

    def _pop_waiting_trial_id(self):
        # type: () -> Optional[int]

        for trial in self.trials:
            if trial.state != structs.TrialState.WAITING:
                continue

            if not self.storage.set_trial_state(trial.trial_id, structs.TrialState.RUNNING):
                continue

            self.logger.debug("Trial#{} is popped from the trial queue.".format(trial.number))
            return trial.trial_id

        return None

    def _run_trial_and_callbacks(
            self,
            func,  # type: ObjectiveFuncType
            catch,  # type: Union[Tuple[()], Tuple[Type[Exception]]]
            callbacks,  # type: Optional[List[Callable[[Study, structs.FrozenTrial], None]]]
            gc_after_trial  # type: bool
    ):
        # type: (...) -> None

        trial = self._run_trial(func, catch, gc_after_trial)
        if callbacks is not None:
            frozen_trial = self._storage.get_trial(trial._trial_id)
            for callback in callbacks:
                callback(self, frozen_trial)

    def _run_trial(
            self,
            func,  # type: ObjectiveFuncType
            catch,  # type: Union[Tuple[()], Tuple[Type[Exception]]]
            gc_after_trial  # type: bool
    ):
        # type: (...) -> trial_module.Trial

<<<<<<< HEAD
        trial_id = self._pop_waiting_trial_id()
        if trial_id is None:
            trial_id = self.storage.create_new_trial(self.study_id)

=======
        trial_id = self._storage.create_new_trial(self._study_id)
>>>>>>> 8621fa08
        trial = trial_module.Trial(self, trial_id)
        trial_number = trial.number

        try:
            result = func(trial)
        except exceptions.TrialPruned as e:
            message = 'Setting status of trial#{} as {}. {}'.format(trial_number,
                                                                    structs.TrialState.PRUNED,
                                                                    str(e))
            self.logger.info(message)
            self._storage.set_trial_state(trial_id, structs.TrialState.PRUNED)
            return trial
        except Exception as e:
            message = 'Setting status of trial#{} as {} because of the following error: {}'\
                .format(trial_number, structs.TrialState.FAIL, repr(e))
            self.logger.warning(message, exc_info=True)
            self._storage.set_trial_system_attr(trial_id, 'fail_reason', message)
            self._storage.set_trial_state(trial_id, structs.TrialState.FAIL)

            if isinstance(e, catch):
                return trial
            raise
        finally:
            # The following line mitigates memory problems that can be occurred in some
            # environments (e.g., services that use computing containers such as CircleCI).
            # Please refer to the following PR for further details:
            # https://github.com/optuna/optuna/pull/325.
            if gc_after_trial:
                gc.collect()

        try:
            result = float(result)
        except (
                ValueError,
                TypeError,
        ):
            message = 'Setting status of trial#{} as {} because the returned value from the ' \
                      'objective function cannot be casted to float. Returned value is: ' \
                      '{}'.format(trial_number, structs.TrialState.FAIL, repr(result))
            self.logger.warning(message)
            self._storage.set_trial_system_attr(trial_id, 'fail_reason', message)
            self._storage.set_trial_state(trial_id, structs.TrialState.FAIL)
            return trial

        if math.isnan(result):
            message = 'Setting status of trial#{} as {} because the objective function ' \
                      'returned {}.'.format(trial_number, structs.TrialState.FAIL, result)
            self.logger.warning(message)
            self._storage.set_trial_system_attr(trial_id, 'fail_reason', message)
            self._storage.set_trial_state(trial_id, structs.TrialState.FAIL)
            return trial

        trial.report(result)
        self._storage.set_trial_state(trial_id, structs.TrialState.COMPLETE)
        self._log_completed_trial(trial_number, result)

        return trial

    def _log_completed_trial(self, trial_number, value):
        # type: (int, float) -> None

        self.logger.info('Finished trial#{} resulted in value: {}. '
                         'Current best value is {} with parameters: {}.'.format(
                             trial_number, value, self.best_value, self.best_params))


def create_study(
        storage=None,  # type: Union[None, str, storages.BaseStorage]
        sampler=None,  # type: samplers.BaseSampler
        pruner=None,  # type: pruners.BasePruner
        study_name=None,  # type: Optional[str]
        direction='minimize',  # type: str
        load_if_exists=False,  # type: bool
):
    # type: (...) -> Study
    """Create a new :class:`~optuna.study.Study`.

    Args:
        storage:
            Database URL. If this argument is set to None, in-memory storage is used, and the
            :class:`~optuna.study.Study` will not be persistent.

            .. note::
                When a database URL is passed, Optuna internally uses `SQLAlchemy`_ to handle
                the database. Please refer to `SQLAlchemy's document`_ for further details.
                If you want to specify non-default options to `SQLAlchemy Engine`_, you can
                instantiate :class:`~optuna.storages.RDBStorage` with your desired options and
                pass it to the ``storage`` argument instead of a URL.

             .. _SQLAlchemy: https://www.sqlalchemy.org/
             .. _SQLAlchemy's document:
                 https://docs.sqlalchemy.org/en/latest/core/engines.html#database-urls
             .. _SQLAlchemy Engine: https://docs.sqlalchemy.org/en/latest/core/engines.html

        sampler:
            A sampler object that implements background algorithm for value suggestion.
            If :obj:`None` is specified, :class:`~optuna.samplers.TPESampler` is used
            as the default. See also :class:`~optuna.samplers`.
        pruner:
            A pruner object that decides early stopping of unpromising trials. See also
            :class:`~optuna.pruners`.
        study_name:
            Study's name. If this argument is set to None, a unique name is generated
            automatically.
        direction:
            Direction of optimization. Set ``minimize`` for minimization and ``maximize`` for
            maximization.
        load_if_exists:
            Flag to control the behavior to handle a conflict of study names.
            In the case where a study named ``study_name`` already exists in the ``storage``,
            a :class:`~optuna.exceptions.DuplicatedStudyError` is raised if ``load_if_exists`` is
            set to :obj:`False`.
            Otherwise, the creation of the study is skipped, and the existing one is returned.

    Returns:
        A :class:`~optuna.study.Study` object.

    """

    storage = storages.get_storage(storage)
    try:
        study_id = storage.create_new_study(study_name)
    except exceptions.DuplicatedStudyError:
        if load_if_exists:
            assert study_name is not None

            logger = logging.get_logger(__name__)
            logger.info("Using an existing study with name '{}' instead of "
                        "creating a new one.".format(study_name))
            study_id = storage.get_study_id_from_name(study_name)
        else:
            raise

    study_name = storage.get_study_name_from_id(study_id)
    study = Study(
        study_name=study_name,
        storage=storage,
        sampler=sampler,
        pruner=pruner)

    if direction == 'minimize':
        _direction = structs.StudyDirection.MINIMIZE
    elif direction == 'maximize':
        _direction = structs.StudyDirection.MAXIMIZE
    else:
        raise ValueError('Please set either \'minimize\' or \'maximize\' to direction.')

    study._storage.set_study_direction(study_id, _direction)

    return study


def load_study(
        study_name,  # type: str
        storage,  # type: Union[str, storages.BaseStorage]
        sampler=None,  # type: samplers.BaseSampler
        pruner=None,  # type: pruners.BasePruner
):
    # type: (...) -> Study
    """Load the existing :class:`~optuna.study.Study` that has the specified name.

    Args:
        study_name:
            Study's name. Each study has a unique name as an identifier.
        storage:
            Database URL such as ``sqlite:///example.db``. Please see also the documentation of
            :func:`~optuna.study.create_study` for further details.
        sampler:
            A sampler object that implements background algorithm for value suggestion.
            If :obj:`None` is specified, :class:`~optuna.samplers.TPESampler` is used
            as the default. See also :class:`~optuna.samplers`.
        pruner:
            A pruner object that decides early stopping of unpromising trials.
            If :obj:`None` is specified, :class:`~optuna.pruners.MedianPruner` is used
            as the default. See also :class:`~optuna.pruners`.

    """

    return Study(study_name=study_name, storage=storage, sampler=sampler, pruner=pruner)


def delete_study(
        study_name,  # type: str
        storage,  # type: Union[str, storages.BaseStorage]
):
    # type: (...) -> None
    """Delete a :class:`~optuna.study.Study` object.

    Args:
        study_name:
            Study's name.
        storage:
            Database URL such as ``sqlite:///example.db``. Please see also the documentation of
            :func:`~optuna.study.create_study` for further details.

    """

    storage = storages.get_storage(storage)
    study_id = storage.get_study_id_from_name(study_name)
    storage.delete_study(study_id)


def get_all_study_summaries(storage):
    # type: (Union[str, storages.BaseStorage]) -> List[structs.StudySummary]
    """Get all history of studies stored in a specified storage.

    Args:
        storage:
            Database URL such as ``sqlite:///example.db``. Please see also the documentation of
            :func:`~optuna.study.create_study` for further details.

    Returns:
        List of study history summarized as :class:`~optuna.structs.StudySummary` objects.

    """

    storage = storages.get_storage(storage)
    return storage.get_all_study_summaries()


def _check_pandas_availability():
    # type: () -> None

    if not _pandas_available:
        raise ImportError(
            'pandas is not available. Please install pandas to use this feature. '
            'pandas can be installed by executing `$ pip install pandas`. '
            'For further information, please refer to the installation guide of pandas. '
            '(The actual import error is as follows: ' + str(_pandas_import_error) + ')')<|MERGE_RESOLUTION|>--- conflicted
+++ resolved
@@ -556,14 +556,9 @@
     ):
         # type: (...) -> trial_module.Trial
 
-<<<<<<< HEAD
         trial_id = self._pop_waiting_trial_id()
         if trial_id is None:
-            trial_id = self.storage.create_new_trial(self.study_id)
-
-=======
-        trial_id = self._storage.create_new_trial(self._study_id)
->>>>>>> 8621fa08
+            trial_id = self._storage.create_new_trial(self._study_id)
         trial = trial_module.Trial(self, trial_id)
         trial_number = trial.number
 
