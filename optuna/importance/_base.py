import abc
from collections import OrderedDict
from typing import Callable
from typing import Dict
from typing import List
from typing import Optional

from optuna.distributions import BaseDistribution
from optuna.samplers import intersection_search_space
from optuna.study import Study
from optuna.trial import FrozenTrial
from optuna.trial import TrialState


class BaseImportanceEvaluator(object, metaclass=abc.ABCMeta):
    """Abstract parameter importance evaluator."""

    @abc.abstractmethod
    def evaluate(
        self,
        study: Study,
        params: Optional[List[str]] = None,
        *,
        target: Optional[Callable[[FrozenTrial], float]] = None,
    ) -> Dict[str, float]:
        """Evaluate parameter importances based on completed trials in the given study.

        .. note::

            This method is not meant to be called by library users.

        .. seealso::

            Please refer to :func:`~optuna.importance.get_param_importances` for how a concrete
            evaluator should implement this method.

        Args:
            study:
                An optimized study.
            params:
                A list of names of parameters to assess.
                If :obj:`None`, all parameters that are present in all of the completed trials are
                assessed.
            target:
                A function to specify the value to evaluate importances.
                If it is :obj:`None` and ``study`` is being used for single-objective optimization,
<<<<<<< HEAD
                the objective values are used. Can also be used for other trial parameters, such as
                the duration, like `target=lambda t: t.duration.total_seconds()`.
=======
                the objective values are used. Can also be used for other trial attributes, such as
                the duration, like ``target=lambda t: t.duration.total_seconds()``.
>>>>>>> d62b226e

                .. note::
                    Specify this argument if ``study`` is being used for multi-objective
                    optimization. For example, to get the hyperparameter importance of the first
<<<<<<< HEAD
                    objective, use `target=lambda t: t.values[0]` for the target parameter.
=======
                    objective, use ``target=lambda t: t.values[0]`` for the target parameter.
>>>>>>> d62b226e

        Returns:
            An :class:`collections.OrderedDict` where the keys are parameter names and the values
            are assessed importances.

        Raises:
            :exc:`ValueError`:
                If ``target`` is :obj:`None` and ``study`` is being used for multi-objective
                optimization.
        """
        # TODO(hvy): Reconsider the interface as logic might violate DRY among multiple evaluators.
        raise NotImplementedError


def _get_distributions(study: Study, params: Optional[List[str]]) -> Dict[str, BaseDistribution]:
    _check_evaluate_args(study, params)

    if params is None:
        return intersection_search_space(study, ordered_dict=True)

    # New temporary required to pass mypy. Seems like a bug.
    params_not_none = params
    assert params_not_none is not None

    # Compute the search space based on the subset of trials containing all parameters.
    distributions = None
    for trial in study.trials:
        if trial.state != TrialState.COMPLETE:
            continue

        trial_distributions = trial.distributions
        if not all(name in trial_distributions for name in params_not_none):
            continue

        if distributions is None:
            distributions = dict(
                filter(
                    lambda name_and_distribution: name_and_distribution[0] in params_not_none,
                    trial_distributions.items(),
                )
            )
            continue

        if any(
            trial_distributions[name] != distribution
            for name, distribution in distributions.items()
        ):
            raise ValueError(
                "Parameters importances cannot be assessed with dynamic search spaces if "
                "parameters are specified. Specified parameters: {}.".format(params)
            )

    assert distributions is not None  # Required to pass mypy.
    distributions = OrderedDict(
        sorted(distributions.items(), key=lambda name_and_distribution: name_and_distribution[0])
    )
    return distributions


def _check_evaluate_args(study: Study, params: Optional[List[str]]) -> None:
    completed_trials = list(filter(lambda t: t.state == TrialState.COMPLETE, study.trials))
    if len(completed_trials) == 0:
        raise ValueError("Cannot evaluate parameter importances without completed trials.")
    if len(completed_trials) == 1:
        raise ValueError("Cannot evaluate parameter importances with only a single trial.")

    if params is not None:
        if not isinstance(params, (list, tuple)):
            raise TypeError(
                "Parameters must be specified as a list. Actual parameters: {}.".format(params)
            )
        if any(not isinstance(p, str) for p in params):
            raise TypeError(
                "Parameters must be specified by their names with strings. Actual parameters: "
                "{}.".format(params)
            )

        if len(params) > 0:
            at_least_one_trial = False
            for trial in completed_trials:
                if all(p in trial.distributions for p in params):
                    at_least_one_trial = True
                    break
            if not at_least_one_trial:
                raise ValueError(
                    "Study must contain completed trials with all specified parameters. "
                    "Specified parameters: {}.".format(params)
                )<|MERGE_RESOLUTION|>--- conflicted
+++ resolved
@@ -44,22 +44,13 @@
             target:
                 A function to specify the value to evaluate importances.
                 If it is :obj:`None` and ``study`` is being used for single-objective optimization,
-<<<<<<< HEAD
-                the objective values are used. Can also be used for other trial parameters, such as
-                the duration, like `target=lambda t: t.duration.total_seconds()`.
-=======
                 the objective values are used. Can also be used for other trial attributes, such as
                 the duration, like ``target=lambda t: t.duration.total_seconds()``.
->>>>>>> d62b226e
 
                 .. note::
                     Specify this argument if ``study`` is being used for multi-objective
                     optimization. For example, to get the hyperparameter importance of the first
-<<<<<<< HEAD
-                    objective, use `target=lambda t: t.values[0]` for the target parameter.
-=======
                     objective, use ``target=lambda t: t.values[0]`` for the target parameter.
->>>>>>> d62b226e
 
         Returns:
             An :class:`collections.OrderedDict` where the keys are parameter names and the values
