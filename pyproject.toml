[build-system]
requires = ["setuptools >= 61.1.0", "wheel"]
build-backend = "setuptools.build_meta"

[project]
name = "optuna"
description = "A hyperparameter optimization framework"
readme = "README.md"
license = {file = "LICENSE"}
authors = [
  {name = "Takuya Akiba"}
]
classifiers = [
  "Development Status :: 5 - Production/Stable",
  "Intended Audience :: Science/Research",
  "Intended Audience :: Developers",
  "License :: OSI Approved :: MIT License",
  "Programming Language :: Python :: 3",
  "Programming Language :: Python :: 3.7",
  "Programming Language :: Python :: 3.8",
  "Programming Language :: Python :: 3.9",
  "Programming Language :: Python :: 3.10",
  "Programming Language :: Python :: 3.11",
  "Programming Language :: Python :: 3.12",
  "Programming Language :: Python :: 3 :: Only",
  "Topic :: Scientific/Engineering",
  "Topic :: Scientific/Engineering :: Mathematics",
  "Topic :: Scientific/Engineering :: Artificial Intelligence",
  "Topic :: Software Development",
  "Topic :: Software Development :: Libraries",
  "Topic :: Software Development :: Libraries :: Python Modules",
]
requires-python = ">=3.7"
dependencies = [
  "alembic>=1.5.0",
  "colorlog",
  "numpy",
  "packaging>=20.0",
  "sqlalchemy>=1.3.0",
  "tqdm",
  "PyYAML",  # Only used in `optuna/cli.py`.
]
dynamic = ["version"]

[project.optional-dependencies]
benchmark = [
  "asv>=0.5.0",
  "botorch",
  "cma",
  "virtualenv"
]
checking = [
  "black",
  "blackdoc",
  "flake8",
  "isort",
  "mypy",
  "mypy_boto3_s3",
  "types-PyYAML",
  "types-redis",
  "types-setuptools",
  "types-tqdm",
  "typing_extensions>=3.10.0.0",
]
document = [
  "ase",
  "cmaes>=0.10.0",  # optuna/samplers/_cmaes.py.
  "fvcore",
  "lightgbm",
  "matplotlib!=3.6.0",
  "pandas",
  "pillow",
  "plotly>=4.9.0",  # optuna/visualization.
  "scikit-learn",
  "sphinx",
  "sphinx-copybutton",
  "sphinx-gallery",
  "sphinx-plotly-directive",
  "sphinx_rtd_theme>=1.2.0",
  "torch",
  "torchvision",
]
integration = [
  "scikit-learn>=0.24.2",
  "shap",
  "tensorflow",
]
optional = [
  "boto3",  # optuna/artifacts/_boto3.py.
  "cmaes>=0.10.0",  # optuna/samplers/_cmaes.py.
  "google-cloud-storage",  # optuna/artifacts/_gcs.py.
  "matplotlib!=3.6.0",  # optuna/visualization/matplotlib.
  "pandas",  # optuna/study.py.
  "plotly>=4.9.0",  # optuna/visualization.
  "redis",  # optuna/storages/redis.py.
  "scikit-learn>=0.24.2",
  # optuna/visualization/param_importances.py.
  "scipy",  # optuna/samplers/_gp
<<<<<<< HEAD
"torch",  # optuna/samplers/_gp
=======
  "torch",  # optuna/samplers/_gp
>>>>>>> 9c80d915228dd119805f1bfd7a9216fddebbfd26
]
test = [
  "coverage",
  "fakeredis[lua]",
  "kaleido",
  "moto",
  "pytest",
  "scipy>=1.9.2; python_version>='3.8'",
  "torch",
]

[project.urls]
homepage = "https://optuna.org/"
repository = "https://github.com/optuna/optuna"
documentation = "https://optuna.readthedocs.io"
bugtracker = "https://github.com/optuna/optuna/issues"

[project.scripts]
optuna = "optuna.cli:main"

[tool.setuptools.packages.find]
include = ["optuna*"]

[tool.setuptools.dynamic]
version = {attr = "optuna.version.__version__"}

[tool.setuptools.package-data]
"optuna" = [
  "storages/_rdb/alembic.ini",
  "storages/_rdb/alembic/*.*",
  "storages/_rdb/alembic/versions/*.*",
  "py.typed",
]

[tool.black]
line-length = 99
target-version = ['py38']
exclude = '''
/(
  \.eggs
  | \.git
  | \.hg
  | \.mypy_cache
  | \.venv
  | venv
  | _build
  | buck-out
  | build
  | dist
  | docs
)/
'''

[tool.isort]
profile = 'black'
src_paths = ['optuna', 'tests', 'docs', 'benchmarks']
skip_glob = ['docs/source/conf.py', '**/alembic/versions/*.py', 'tutorial/**/*.py']
line_length = 99
lines_after_imports = 2
force_single_line = 'True'
force_sort_within_sections = 'True'
order_by_type = 'False'

[tool.pytest.ini_options]
addopts = "--color=yes"
filterwarnings = 'ignore::optuna.exceptions.ExperimentalWarning'
markers = [
  "skip_coverage: marks tests are skipped when calculating the coverage",
  "slow: marks tests as slow (deselect with '-m \"not slow\"')",
  "integration: marks tests are related to integration",
]<|MERGE_RESOLUTION|>--- conflicted
+++ resolved
@@ -96,11 +96,7 @@
   "scikit-learn>=0.24.2",
   # optuna/visualization/param_importances.py.
   "scipy",  # optuna/samplers/_gp
-<<<<<<< HEAD
-"torch",  # optuna/samplers/_gp
-=======
   "torch",  # optuna/samplers/_gp
->>>>>>> 9c80d915228dd119805f1bfd7a9216fddebbfd26
 ]
 test = [
   "coverage",
