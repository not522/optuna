--- conflicted
+++ resolved
@@ -67,11 +67,6 @@
     "ase",
     "cma",
     "cmaes>=0.10.0",  # optuna/samplers/_cmaes.py.
-<<<<<<< HEAD
-    "distributed",
-=======
-    "botorch",
->>>>>>> 013f4820
     "fvcore",
     "lightgbm",
     "matplotlib!=3.6.0",
