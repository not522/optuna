--- conflicted
+++ resolved
@@ -8,11 +8,8 @@
 from optuna.distributions import BaseDistribution
 from optuna.distributions import CategoricalDistribution
 from optuna.distributions import DiscreteUniformDistribution
-<<<<<<< HEAD
+from optuna.distributions import FloatDistribution
 from optuna.distributions import IntDistribution
-=======
-from optuna.distributions import FloatDistribution
->>>>>>> cf03adee
 from optuna.distributions import IntLogUniformDistribution
 from optuna.distributions import IntUniformDistribution
 from optuna.distributions import LogUniformDistribution
@@ -92,13 +89,10 @@
         (1, IntLogUniformDistribution(1, 10)),
         (10, IntLogUniformDistribution(1, 10)),
         (2, IntUniformDistribution(0, 10, step=2)),
-<<<<<<< HEAD
         (0, IntDistribution(0, 3)),
         (1, IntDistribution(1, 10, log=True)),
         (2, IntDistribution(0, 10, step=2)),
-=======
         (10, IntUniformDistribution(0, 10, step=2)),
->>>>>>> cf03adee
         (0.0, UniformDistribution(0, 3)),
         (3.0, UniformDistribution(0, 3)),
         (1.0, LogUniformDistribution(1, 10)),
@@ -203,17 +197,14 @@
         "x7": CategoricalDistribution(["corge"]),
         "x8": UniformDistribution(-2, -2),
         "x9": LogUniformDistribution(1, 1),
-<<<<<<< HEAD
-        "x15": IntDistribution(2, 4),
-        "x16": IntDistribution(1, 10, log=True),
-        "x17": IntDistribution(1, 9, step=2),
-=======
         "x10": FloatDistribution(2, 3),
         "x11": FloatDistribution(-2, 2),
         "x12": FloatDistribution(1, 10),
         "x13": FloatDistribution(1, 1),
         "x14": FloatDistribution(0, 1, step=0.2),
->>>>>>> cf03adee
+        "x15": IntDistribution(2, 4),
+        "x16": IntDistribution(1, 10, log=True),
+        "x17": IntDistribution(1, 9, step=2),
     }
 
     params = {
@@ -227,17 +218,14 @@
         "x7": "corge",
         "x8": -2.0,
         "x9": 1.0,
-<<<<<<< HEAD
-        "x15": 2,
-        "x16": 1,
-        "x17": 3,
-=======
         "x10": 2.0,
         "x11": -2,
         "x12": 1.0,
         "x13": 1.0,
         "x14": 0.2,
->>>>>>> cf03adee
+        "x15": 2,
+        "x16": 1,
+        "x17": 3,
     }
 
     trans = _SearchSpaceTransform(search_space)
