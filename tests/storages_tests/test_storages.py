--- conflicted
+++ resolved
@@ -1199,12 +1199,8 @@
             template_trial.state = TrialState.COMPLETE
             template_trial.values = [i, i + 1]
             storage.create_new_trial(study_id, template_trial=template_trial)
-<<<<<<< HEAD
-
-        with pytest.raises(ValueError):
-=======
+
         with pytest.raises(RuntimeError):
->>>>>>> da96e471
             storage.get_best_trial(study_id)
 
 
